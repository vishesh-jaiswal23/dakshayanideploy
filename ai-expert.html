--- conflicted
+++ resolved
@@ -1,584 +1,468 @@
-<!DOCTYPE html>
-<html lang="en">
-<head>
-  <meta charset="UTF-8" />
-  <meta name="viewport" content="width=device-width, initial-scale=1" />
-  <title>Viaan Solar Expert | Dakshayani Enterprises</title>
-  <meta name="description" content="Chat with Viaan, our AI-powered solar expert, for instant answers about solar systems, subsidies, and installation queries."/>
-
-  <link rel="icon" href="images/favicon.ico" />
-  <link rel="stylesheet" href="style.css" />
-  <link rel="stylesheet" href="https://cdnjs.cloudflare.com/ajax/libs/font-awesome/6.5.2/css/all.min.css" crossorigin="anonymous" referrerpolicy="no-referrer"/>
-
-  <style>
-    .ai-hero {
-        background: linear-gradient(135deg, var(--base-900), var(--base-700));
-        color: white;
-        text-align: center;
-        padding: 4rem 1rem;
-        position: relative;
-        overflow: hidden;
-    }
-    .ai-hero::after {
-        content: "";
-        position: absolute;
-        inset: 0;
-        background: radial-gradient(circle at top right, rgba(0, 161, 214, 0.3), transparent 55%);
-        pointer-events: none;
-    }
-    .ai-hero .container { position: relative; z-index: 1; }
-    .chat-container {
-        max-width: 900px;
-        margin: 2rem auto;
-        border: 1px solid var(--base-200);
-        border-radius: 1rem;
-        box-shadow: 0 4px 10px rgba(0,0,0,0.05);
-        min-height: 500px;
-        display: flex;
-        flex-direction: column;
-        background: var(--surface);
-    }
-<<<<<<< HEAD
-    .chat-header {
-        background: var(--primary-500);
-        color: var(--base-900);
-        padding: 1rem;
-        border-top-left-radius: 1rem;
-        border-top-right-radius: 1rem;
-        font-weight: 700;
-        font-size: 1.25rem;
-        display: flex;
-        align-items: center;
-        gap: 0.5rem;
-    }
-    .chat-header .model-badge {
-        margin-left: auto;
-        font-size: 0.75rem;
-        background: rgba(255, 255, 255, 0.85);
-        color: var(--base-900);
-        padding: 0.15rem 0.6rem;
-        border-radius: 999px;
-        font-weight: 600;
-    }
-=======
-    .chat-header {
-        background: var(--primary-500);
-        color: var(--base-900);
-        padding: 1rem;
-        border-top-left-radius: 1rem;
-        border-top-right-radius: 1rem;
-        font-weight: 700;
-        font-size: 1.25rem;
-        display: flex;
-        align-items: center;
-        gap: 0.5rem;
-    }
-    .chat-header .model-badge {
-        margin-left: auto;
-        font-size: 0.75rem;
-        background: rgba(255, 255, 255, 0.85);
-        color: var(--base-900);
-        padding: 0.15rem 0.6rem;
-        border-radius: 999px;
-        font-weight: 600;
-    }
->>>>>>> 309ac2c8
-    .chat-body {
-        flex-grow: 1;
-        padding: 1.5rem;
-        overflow-y: auto;
-    }
-    .chat-input {
-        padding: 1rem;
-        border-top: 1px solid var(--base-200);
-        display: flex;
-        gap: 0.5rem;
-        background: var(--base-50);
-    }
-    .chat-input input {
-        flex-grow: 1;
-        padding: 0.75rem;
-        border: 1px solid var(--base-300);
-        border-radius: 0.75rem;
-        transition: border-color 0.2s ease;
-    }
-    .chat-input input:focus {
-        border-color: var(--primary-main);
-        outline: none;
-        box-shadow: 0 0 0 3px rgba(0, 161, 214, 0.15);
-    }
-    .suggestion-chips {
-        display: flex;
-        flex-wrap: wrap;
-        gap: 0.75rem;
-        margin-top: 1.5rem;
-        justify-content: center;
-    }
-    .chip {
-        background: rgba(0, 161, 214, 0.1);
-        border-radius: 999px;
-        padding: 0.5rem 1rem;
-        font-size: 0.95rem;
-        color: var(--primary-dark);
-        cursor: pointer;
-        transition: transform 0.2s ease, box-shadow 0.2s ease;
-    }
-    .chip:hover {
-        transform: translateY(-2px);
-        box-shadow: 0 10px 20px rgba(0, 161, 214, 0.2);
-    }
-    .knowledge-base {
-        display: grid;
-        grid-template-columns: repeat(auto-fit, minmax(240px, 1fr));
-        gap: 1.5rem;
-        margin-top: 2rem;
-    }
-    .knowledge-card {
-        background: var(--surface);
-        border-radius: 1rem;
-        padding: 1.5rem;
-        box-shadow: 0 12px 30px rgba(0,0,0,0.08);
-        border: 1px solid rgba(0,0,0,0.03);
-        display: flex;
-        flex-direction: column;
-        gap: 0.75rem;
-    }
-    .kb-footer {
-        margin-top: auto;
-        font-size: 0.9rem;
-        color: var(--primary-dark);
-        font-weight: 600;
-    }
-  </style>
-</head>
-<body>
-
-  <!-- HEADER injected via script.js -->
-  <header class="site-header"></header>
-
-  <main>
-    <!-- Page Header/Hero -->
-    <section class="ai-hero">
-      <div class="container">
-        <h1 class="title" style="color:var(--surface);">Instant Solar Answers</h1>
-        <p class="sub" style="color:rgba(255,255,255,.9); max-width: 800px; margin: 0 auto;">Viaan is here 24/7 to answer your solar questions based on real Jharkhand data and scheme rules.</p>
-      </div>
-    </section>
-
-    <!-- AI Chat Interface -->
-    <section class="section" style="padding-top: 2rem;">
-        <div class="container chat-container">
-<<<<<<< HEAD
-            <div class="chat-header">
-                <i class="fa-solid fa-robot"></i>
-                Dakshayani Viaan Solar Expert
-                <span class="model-badge" id="ai-model-badge" aria-live="polite" hidden></span>
-            </div>
-=======
-            <div class="chat-header">
-                <i class="fa-solid fa-robot"></i>
-                Dakshayani Viaan Solar Expert
-                <span class="model-badge" id="ai-model-badge" aria-live="polite" hidden></span>
-            </div>
->>>>>>> 309ac2c8
-            <div class="chat-body" id="chat-messages">
-                <!-- Initial Welcome Message -->
-                <div style="background: var(--base-100); padding: 1rem; border-radius: 0.75rem; margin-bottom: 1rem;">
-                    <p style="font-weight: 600; color: var(--base-900);">Hello! I'm Viaan, your solar expert. I can help you with:</p>
-                    <ul style="list-style-type: disc; margin-left: 1.5rem; font-size: 0.95rem; color: var(--base-600);">
-                        <li>PM Surya Ghar subsidy details.</li>
-                        <li>Recommended system size.</li>
-                        <li>General installation queries.</li>
-                    </ul>
-                    <p style="margin-top: 0.5rem;">Ask me anything, for example: "What is the subsidy for a 2kW system?"</p>
-                </div>
-            </div>
-            <form id="chat-form" class="chat-input">
-                <input type="text" id="user-input" placeholder="Ask your solar question here..." required />
-                <button type="submit" class="btn btn-primary">
-                    <i class="fa-solid fa-paper-plane"></i>
-                </button>
-            </form>
-        </div>
-    </section>
-
-    <section class="section alt">
-        <div class="container" style="max-width: 960px;">
-            <div class="head" style="margin-bottom: 1.5rem;">
-                <h2>Ask Smarter, Get Precise Answers</h2>
-                <p class="sub">Use these curated prompts to extract actionable insights for your project stage.</p>
-            </div>
-            <div class="suggestion-chips">
-                <span class="chip" data-prompt="What is the subsidy for a 3kW system in Ranchi?">3kW Subsidy Eligibility</span>
-                <span class="chip" data-prompt="How many units will a 5kW rooftop solar system generate monthly?">5kW Generation Estimate</span>
-                <span class="chip" data-prompt="List documents required for PM Surya Ghar application">Required Documents</span>
-                <span class="chip" data-prompt="Suggest inverter brands for a 20kW commercial plant">Inverter Suggestions</span>
-                <span class="chip" data-prompt="How do I monitor solar performance online?">Monitoring Setup</span>
-            </div>
-
-            <div class="knowledge-base">
-                <div class="knowledge-card">
-                    <div class="icon-large" style="color: var(--primary-main);"><i class="fa-solid fa-solar-panel"></i></div>
-                    <h3 style="margin: 0;">Sizing & ROI Calculator</h3>
-                    <p style="color: var(--base-600);">Provide your average monthly bill and let Viaan calculate recommended capacity, subsidy break-up, and simple payback.</p>
-                    <div class="kb-footer">Prompt: "My bill is ₹3500. What system size suits me?"</div>
-                </div>
-                <div class="knowledge-card">
-                    <div class="icon-large" style="color: var(--primary-main);"><i class="fa-solid fa-file-lines"></i></div>
-                    <h3 style="margin: 0;">Policy & Compliance</h3>
-                    <p style="color: var(--base-600);">Get updated on DISCOM approvals, JREDA guidelines, and net metering timelines tailored to Jharkhand.</p>
-                    <div class="kb-footer">Prompt: "What documents are needed for net metering with JBVNL?"</div>
-                </div>
-                <div class="knowledge-card">
-                    <div class="icon-large" style="color: var(--primary-main);"><i class="fa-solid fa-wrench"></i></div>
-                    <h3 style="margin: 0;">O&M Playbook</h3>
-                    <p style="color: var(--base-600);">Ask about cleaning schedules, fault troubleshooting, or AMC plans backed by Dakshayani's field data.</p>
-                    <div class="kb-footer">Prompt: "How often should panels be cleaned during monsoon?"</div>
-                </div>
-                <div class="knowledge-card">
-                    <div class="icon-large" style="color: var(--primary-main);"><i class="fa-solid fa-seedling"></i></div>
-                    <h3 style="margin: 0;">Beyond Solar</h3>
-                    <p style="color: var(--base-600);">Explore hybrid setups with Meera GH2, EV charging integration, and energy storage possibilities.</p>
-                    <div class="kb-footer">Prompt: "Can I pair my rooftop system with hydrogen storage?"</div>
-                </div>
-            </div>
-        </div>
-    </section>
-
-    <!-- Viaan AI Expert Logic -->
-<<<<<<< HEAD
-    <script>
-        let GEMINI_TEXT_MODEL = 'gemini-1.5-pro-latest';
-
-        let API_KEY = '';
-        let API_URL_TEXT = '';
-        let apiKeyPromise = null;
-=======
-    <script>
-        let GEMINI_TEXT_MODEL = 'gemini-1.5-pro-latest';
-
-        let API_KEY = '';
-        let API_URL_TEXT = '';
-        let apiKeyPromise = null;
->>>>>>> 309ac2c8
-
-        const conversationHistory = [];
-
-        const inputField = document.getElementById('user-input');
-        const chatMessages = document.getElementById('chat-messages');
-        const chatForm = document.getElementById('chat-form');
-<<<<<<< HEAD
-        const chipButtons = document.querySelectorAll('.chip');
-        const modelBadge = document.getElementById('ai-model-badge');
-=======
-        const chipButtons = document.querySelectorAll('.chip');
-        const modelBadge = document.getElementById('ai-model-badge');
->>>>>>> 309ac2c8
-
-        chatForm.addEventListener('submit', async (event) => {
-            event.preventDefault();
-            const message = inputField.value.trim();
-            if (!message) {
-                return;
-            }
-
-            appendMessage('user', message);
-            inputField.value = '';
-
-            if (!isRelevantQuestion(message)) {
-                appendMessage('ai', "Viaan specialises in Dakshayani Enterprises, our solar services, and related ventures. Please ask a question in that scope so I can help you.");
-                return;
-            }
-
-            const pendingMessage = appendLoadingMessage();
-
-            try {
-                const reply = await fetchViaanAnswer(message);
-                setMessageText(pendingMessage, reply);
-            } catch (error) {
-                console.error('Viaan chat error:', error);
-                setMessageText(pendingMessage, "I'm sorry, but I couldn't reach my knowledge base right now. Please retry in a moment or contact +91 70702 78178 for immediate help.");
-            }
-        });
-
-        chipButtons.forEach(chip => {
-            chip.addEventListener('click', () => {
-                const prompt = chip.getAttribute('data-prompt');
-                if (prompt) {
-                    inputField.value = prompt;
-                    inputField.focus();
-                }
-            });
-        });
-
-<<<<<<< HEAD
-        function configureGeminiEndpoints(key, model) {
-            API_KEY = key;
-
-            let resolvedModel = GEMINI_TEXT_MODEL;
-            if (typeof model === 'string' && model.trim() !== '') {
-                resolvedModel = model.trim();
-            }
-
-            GEMINI_TEXT_MODEL = resolvedModel;
-
-            if (modelBadge) {
-                if (resolvedModel) {
-                    modelBadge.textContent = `Model: ${resolvedModel}`;
-                    modelBadge.removeAttribute('hidden');
-                } else {
-                    modelBadge.textContent = '';
-                    modelBadge.setAttribute('hidden', 'hidden');
-                }
-            }
-
-            API_URL_TEXT = `https://generativelanguage.googleapis.com/v1beta/models/${encodeURIComponent(GEMINI_TEXT_MODEL)}:generateContent?key=${encodeURIComponent(API_KEY)}`;
-        }
-
-        function loadAiConfiguration() {
-            if (!apiKeyPromise) {
-                const normalise = (config) => {
-                    const hasApiKey = config && typeof config === 'object' && typeof config.apiKey === 'string';
-                    const apiKey = hasApiKey ? config.apiKey.trim() : '';
-                    const models = config && typeof config === 'object' && config.models && typeof config.models === 'object' ? config.models : {};
-                    const textModel = typeof models.text === 'string' ? models.text.trim() : '';
-
-                    if (!apiKey) {
-                        throw new Error('Gemini API key is missing.');
-                    }
-
-                    configureGeminiEndpoints(apiKey, textModel);
-
-                    return { apiKey, textModel };
-                };
-
-                const loadFromServer = () => fetch('server/ai-config.php', { cache: 'no-store' })
-                    .then(response => {
-                        if (!response.ok) {
-                            throw new Error('Failed to load Gemini configuration.');
-                        }
-                        return response.json();
-                    })
-                    .then(normalise);
-
-                const loadPromise = (window.dakshayaniAIConfig && typeof window.dakshayaniAIConfig.getConfig === 'function')
-                    ? window.dakshayaniAIConfig.getConfig().then(normalise).catch(loadFromServer)
-                    : loadFromServer();
-
-                apiKeyPromise = loadPromise.catch(error => {
-                    console.error('Gemini configuration failed:', error);
-                    throw error;
-                });
-            }
-
-            return apiKeyPromise;
-        }
-
-        async function ensureApiKeyLoaded() {
-            if (!API_KEY) {
-                await loadAiConfiguration();
-            }
-        }
-=======
-        function configureGeminiEndpoints(key, model) {
-            API_KEY = key;
-
-            let resolvedModel = GEMINI_TEXT_MODEL;
-            if (typeof model === 'string' && model.trim() !== '') {
-                resolvedModel = model.trim();
-            }
-
-            GEMINI_TEXT_MODEL = resolvedModel;
-
-            if (modelBadge) {
-                if (resolvedModel) {
-                    modelBadge.textContent = `Model: ${resolvedModel}`;
-                    modelBadge.removeAttribute('hidden');
-                } else {
-                    modelBadge.textContent = '';
-                    modelBadge.setAttribute('hidden', 'hidden');
-                }
-            }
-
-            API_URL_TEXT = `https://generativelanguage.googleapis.com/v1beta/models/${encodeURIComponent(GEMINI_TEXT_MODEL)}:generateContent?key=${encodeURIComponent(API_KEY)}`;
-        }
-
-        function loadAiConfiguration() {
-            if (!apiKeyPromise) {
-                const normalise = (config) => {
-                    const hasApiKey = config && typeof config === 'object' && typeof config.apiKey === 'string';
-                    const apiKey = hasApiKey ? config.apiKey.trim() : '';
-                    const models = config && typeof config === 'object' && config.models && typeof config.models === 'object' ? config.models : {};
-                    const textModel = typeof models.text === 'string' ? models.text.trim() : '';
-
-                    if (!apiKey) {
-                        throw new Error('Gemini API key is missing.');
-                    }
-
-                    configureGeminiEndpoints(apiKey, textModel);
-
-                    return { apiKey, textModel };
-                };
-
-                const loadFromServer = () => fetch('server/ai-config.php', { cache: 'no-store' })
-                    .then(response => {
-                        if (!response.ok) {
-                            throw new Error('Failed to load Gemini configuration.');
-                        }
-                        return response.json();
-                    })
-                    .then(normalise);
-
-                const loadPromise = (window.dakshayaniAIConfig && typeof window.dakshayaniAIConfig.getConfig === 'function')
-                    ? window.dakshayaniAIConfig.getConfig().then(normalise).catch(loadFromServer)
-                    : loadFromServer();
-
-                apiKeyPromise = loadPromise.catch(error => {
-                    console.error('Gemini configuration failed:', error);
-                    throw error;
-                });
-            }
-
-            return apiKeyPromise;
-        }
-
-        async function ensureApiKeyLoaded() {
-            if (!API_KEY) {
-                await loadAiConfiguration();
-            }
-        }
->>>>>>> 309ac2c8
-
-        const MAX_RETRIES = 3;
-
-        async function handleFetchWithRetry(url, payload, retries = 0) {
-            try {
-                const response = await fetch(url, {
-                    method: 'POST',
-                    headers: { 'Content-Type': 'application/json' },
-                    body: JSON.stringify(payload)
-                });
-
-                if (!response.ok) {
-                    if (response.status === 429 && retries < MAX_RETRIES) {
-                        const delay = Math.pow(2, retries) * 1000 + Math.random() * 1000;
-                        await new Promise(resolve => setTimeout(resolve, delay));
-                        return handleFetchWithRetry(url, payload, retries + 1);
-                    }
-                    throw new Error(`API Error: ${response.status} ${response.statusText}`);
-                }
-
-                return response.json();
-            } catch (error) {
-                if (retries < MAX_RETRIES) {
-                    const delay = Math.pow(2, retries) * 1000 + Math.random() * 1000;
-                    await new Promise(resolve => setTimeout(resolve, delay));
-                    return handleFetchWithRetry(url, payload, retries + 1);
-                }
-                throw error;
-            }
-        }
-
-        async function fetchViaanAnswer(message) {
-            await ensureApiKeyLoaded();
-
-            const newHistory = [
-                ...conversationHistory,
-                { role: 'user', parts: [{ text: message }] }
-            ];
-
-            const payload = {
-                contents: newHistory,
-                systemInstruction: {
-                    role: 'system',
-                    parts: [{
-                        text: "You are Viaan, Dakshayani Enterprises' virtual solar expert. Only answer questions about Dakshayani Enterprises, our solar solutions, policies, financing, RESCO services, Meera GH2, EV charging, and other official ventures. If a query falls outside this scope, politely refuse and guide the user back to solar or Dakshayani topics. Keep answers concise, factual, and grounded in Jharkhand-specific context when possible."
-                    }]
-                },
-                generationConfig: {
-                    temperature: 0.6,
-                    topP: 0.9,
-                    maxOutputTokens: 600
-                }
-            };
-
-            const result = await handleFetchWithRetry(API_URL_TEXT, payload);
-            const reply = extractCandidateText(result);
-
-            if (!reply) {
-                throw new Error('Empty response from Viaan.');
-            }
-
-            conversationHistory.push({ role: 'user', parts: [{ text: message }] });
-            conversationHistory.push({ role: 'model', parts: [{ text: reply }] });
-
-            return reply;
-        }
-
-        function extractCandidateText(result) {
-            const parts = result?.candidates?.[0]?.content?.parts;
-            if (!Array.isArray(parts)) {
-                return '';
-            }
-            const textPart = parts.find(part => typeof part?.text === 'string');
-            return textPart?.text?.trim() || '';
-        }
-
-        function appendMessage(sender, text) {
-            const messageElement = document.createElement('div');
-            messageElement.style.marginBottom = '1rem';
-            messageElement.style.padding = '0.75rem 1rem';
-            messageElement.style.borderRadius = '0.75rem';
-            messageElement.style.maxWidth = '80%';
-
-            if (sender === 'user') {
-                messageElement.style.marginLeft = 'auto';
-                messageElement.style.background = 'var(--primary-500)';
-                messageElement.style.color = 'var(--base-900)';
-            } else {
-                messageElement.style.marginRight = 'auto';
-                messageElement.style.background = 'var(--base-100)';
-                messageElement.style.color = 'var(--base-700)';
-            }
-
-            setMessageText(messageElement, text);
-            chatMessages.appendChild(messageElement);
-            chatMessages.scrollTop = chatMessages.scrollHeight;
-            return messageElement;
-        }
-
-        function appendLoadingMessage() {
-            const element = appendMessage('ai', '');
-            element.innerHTML = '<i class="fa-solid fa-spinner fa-spin" style="margin-right: 0.5rem;"></i> Viaan is reviewing your question...';
-            return element;
-        }
-
-        function setMessageText(element, text) {
-            element.innerHTML = sanitiseAndFormat(text);
-        }
-
-        function sanitiseAndFormat(text) {
-            const safeDiv = document.createElement('div');
-            safeDiv.textContent = typeof text === 'string' ? text : '';
-            return safeDiv.innerHTML.replace(/\n/g, '<br>');
-        }
-
-        function isRelevantQuestion(message) {
-            const normalized = message.toLowerCase();
-            const keywords = [
-                'dakshayani', 'solar', 'pm surya ghar', 'meera', 'gh2', 'resco', 'energy', 'ev', 'charging', 'battery',
-                'rooftop', 'net metering', 'subsidy', 'photovoltaic', 'pv', 'installer', 'maintenance', 'jharkhand',
-                'renewable', 'power plant', 'viaan', 'sun', 'grid', 'inverter', 'panel', 'dakshayani enterprises'
-            ];
-            return keywords.some(keyword => normalized.includes(keyword));
-        }
-    </script>
-  </main>
-
-  <!-- FOOTER injected via script.js -->
-  <footer class="site-footer"></footer>
-
-  <!-- Partials loader script -->
-  <script src="script.js" defer></script>
-</body>
-</html>
+<!DOCTYPE html>
+<html lang="en">
+<head>
+  <meta charset="UTF-8" />
+  <meta name="viewport" content="width=device-width, initial-scale=1" />
+  <title>Viaan Solar Expert | Dakshayani Enterprises</title>
+  <meta name="description" content="Chat with Viaan, our AI-powered solar expert, for instant answers about solar systems, subsidies, and installation queries."/>
+
+  <link rel="icon" href="images/favicon.ico" />
+  <link rel="stylesheet" href="style.css" />
+  <link rel="stylesheet" href="https://cdnjs.cloudflare.com/ajax/libs/font-awesome/6.5.2/css/all.min.css" crossorigin="anonymous" referrerpolicy="no-referrer"/>
+
+  <style>
+    .ai-hero {
+        background: linear-gradient(135deg, var(--base-900), var(--base-700));
+        color: white;
+        text-align: center;
+        padding: 4rem 1rem;
+        position: relative;
+        overflow: hidden;
+    }
+    .ai-hero::after {
+        content: "";
+        position: absolute;
+        inset: 0;
+        background: radial-gradient(circle at top right, rgba(0, 161, 214, 0.3), transparent 55%);
+        pointer-events: none;
+    }
+    .ai-hero .container { position: relative; z-index: 1; }
+    .chat-container {
+        max-width: 900px;
+        margin: 2rem auto;
+        border: 1px solid var(--base-200);
+        border-radius: 1rem;
+        box-shadow: 0 4px 10px rgba(0,0,0,0.05);
+        min-height: 500px;
+        display: flex;
+        flex-direction: column;
+        background: var(--surface);
+    }
+    .chat-header {
+        background: var(--primary-500);
+        color: var(--base-900);
+        padding: 1rem;
+        border-top-left-radius: 1rem;
+        border-top-right-radius: 1rem;
+        font-weight: 700;
+        font-size: 1.25rem;
+        display: flex;
+        align-items: center;
+        gap: 0.5rem;
+    }
+    .chat-header .model-badge {
+        margin-left: auto;
+        font-size: 0.75rem;
+        background: rgba(255, 255, 255, 0.85);
+        color: var(--base-900);
+        padding: 0.15rem 0.6rem;
+        border-radius: 999px;
+        font-weight: 600;
+    }
+    .chat-body {
+        flex-grow: 1;
+        padding: 1.5rem;
+        overflow-y: auto;
+    }
+    .chat-input {
+        padding: 1rem;
+        border-top: 1px solid var(--base-200);
+        display: flex;
+        gap: 0.5rem;
+        background: var(--base-50);
+    }
+    .chat-input input {
+        flex-grow: 1;
+        padding: 0.75rem;
+        border: 1px solid var(--base-300);
+        border-radius: 0.75rem;
+        transition: border-color 0.2s ease;
+    }
+    .chat-input input:focus {
+        border-color: var(--primary-main);
+        outline: none;
+        box-shadow: 0 0 0 3px rgba(0, 161, 214, 0.15);
+    }
+    .suggestion-chips {
+        display: flex;
+        flex-wrap: wrap;
+        gap: 0.75rem;
+        margin-top: 1.5rem;
+        justify-content: center;
+    }
+    .chip {
+        background: rgba(0, 161, 214, 0.1);
+        border-radius: 999px;
+        padding: 0.5rem 1rem;
+        font-size: 0.95rem;
+        color: var(--primary-dark);
+        cursor: pointer;
+        transition: transform 0.2s ease, box-shadow 0.2s ease;
+    }
+    .chip:hover {
+        transform: translateY(-2px);
+        box-shadow: 0 10px 20px rgba(0, 161, 214, 0.2);
+    }
+    .knowledge-base {
+        display: grid;
+        grid-template-columns: repeat(auto-fit, minmax(240px, 1fr));
+        gap: 1.5rem;
+        margin-top: 2rem;
+    }
+    .knowledge-card {
+        background: var(--surface);
+        border-radius: 1rem;
+        padding: 1.5rem;
+        box-shadow: 0 12px 30px rgba(0,0,0,0.08);
+        border: 1px solid rgba(0,0,0,0.03);
+        display: flex;
+        flex-direction: column;
+        gap: 0.75rem;
+    }
+    .kb-footer {
+        margin-top: auto;
+        font-size: 0.9rem;
+        color: var(--primary-dark);
+        font-weight: 600;
+    }
+  </style>
+</head>
+<body>
+
+  <!-- HEADER injected via script.js -->
+  <header class="site-header"></header>
+
+  <main>
+    <!-- Page Header/Hero -->
+    <section class="ai-hero">
+      <div class="container">
+        <h1 class="title" style="color:var(--surface);">Instant Solar Answers</h1>
+        <p class="sub" style="color:rgba(255,255,255,.9); max-width: 800px; margin: 0 auto;">Viaan is here 24/7 to answer your solar questions based on real Jharkhand data and scheme rules.</p>
+      </div>
+    </section>
+
+    <!-- AI Chat Interface -->
+    <section class="section" style="padding-top: 2rem;">
+        <div class="container chat-container">
+            <div class="chat-header">
+                <i class="fa-solid fa-robot"></i>
+                Dakshayani Viaan Solar Expert
+                <span class="model-badge" id="ai-model-badge" aria-live="polite" hidden></span>
+            </div>
+            <div class="chat-body" id="chat-messages">
+                <!-- Initial Welcome Message -->
+                <div style="background: var(--base-100); padding: 1rem; border-radius: 0.75rem; margin-bottom: 1rem;">
+                    <p style="font-weight: 600; color: var(--base-900);">Hello! I'm Viaan, your solar expert. I can help you with:</p>
+                    <ul style="list-style-type: disc; margin-left: 1.5rem; font-size: 0.95rem; color: var(--base-600);">
+                        <li>PM Surya Ghar subsidy details.</li>
+                        <li>Recommended system size.</li>
+                        <li>General installation queries.</li>
+                    </ul>
+                    <p style="margin-top: 0.5rem;">Ask me anything, for example: "What is the subsidy for a 2kW system?"</p>
+                </div>
+            </div>
+            <form id="chat-form" class="chat-input">
+                <input type="text" id="user-input" placeholder="Ask your solar question here..." required />
+                <button type="submit" class="btn btn-primary">
+                    <i class="fa-solid fa-paper-plane"></i>
+                </button>
+            </form>
+        </div>
+    </section>
+
+    <section class="section alt">
+        <div class="container" style="max-width: 960px;">
+            <div class="head" style="margin-bottom: 1.5rem;">
+                <h2>Ask Smarter, Get Precise Answers</h2>
+                <p class="sub">Use these curated prompts to extract actionable insights for your project stage.</p>
+            </div>
+            <div class="suggestion-chips">
+                <span class="chip" data-prompt="What is the subsidy for a 3kW system in Ranchi?">3kW Subsidy Eligibility</span>
+                <span class="chip" data-prompt="How many units will a 5kW rooftop solar system generate monthly?">5kW Generation Estimate</span>
+                <span class="chip" data-prompt="List documents required for PM Surya Ghar application">Required Documents</span>
+                <span class="chip" data-prompt="Suggest inverter brands for a 20kW commercial plant">Inverter Suggestions</span>
+                <span class="chip" data-prompt="How do I monitor solar performance online?">Monitoring Setup</span>
+            </div>
+
+            <div class="knowledge-base">
+                <div class="knowledge-card">
+                    <div class="icon-large" style="color: var(--primary-main);"><i class="fa-solid fa-solar-panel"></i></div>
+                    <h3 style="margin: 0;">Sizing & ROI Calculator</h3>
+                    <p style="color: var(--base-600);">Provide your average monthly bill and let Viaan calculate recommended capacity, subsidy break-up, and simple payback.</p>
+                    <div class="kb-footer">Prompt: "My bill is ₹3500. What system size suits me?"</div>
+                </div>
+                <div class="knowledge-card">
+                    <div class="icon-large" style="color: var(--primary-main);"><i class="fa-solid fa-file-lines"></i></div>
+                    <h3 style="margin: 0;">Policy & Compliance</h3>
+                    <p style="color: var(--base-600);">Get updated on DISCOM approvals, JREDA guidelines, and net metering timelines tailored to Jharkhand.</p>
+                    <div class="kb-footer">Prompt: "What documents are needed for net metering with JBVNL?"</div>
+                </div>
+                <div class="knowledge-card">
+                    <div class="icon-large" style="color: var(--primary-main);"><i class="fa-solid fa-wrench"></i></div>
+                    <h3 style="margin: 0;">O&M Playbook</h3>
+                    <p style="color: var(--base-600);">Ask about cleaning schedules, fault troubleshooting, or AMC plans backed by Dakshayani's field data.</p>
+                    <div class="kb-footer">Prompt: "How often should panels be cleaned during monsoon?"</div>
+                </div>
+                <div class="knowledge-card">
+                    <div class="icon-large" style="color: var(--primary-main);"><i class="fa-solid fa-seedling"></i></div>
+                    <h3 style="margin: 0;">Beyond Solar</h3>
+                    <p style="color: var(--base-600);">Explore hybrid setups with Meera GH2, EV charging integration, and energy storage possibilities.</p>
+                    <div class="kb-footer">Prompt: "Can I pair my rooftop system with hydrogen storage?"</div>
+                </div>
+            </div>
+        </div>
+    </section>
+
+    <!-- Viaan AI Expert Logic -->
+    <script>
+        let GEMINI_TEXT_MODEL = 'gemini-1.5-pro-latest';
+
+        let API_KEY = '';
+        let API_URL_TEXT = '';
+        let apiKeyPromise = null;
+
+        const conversationHistory = [];
+
+        const inputField = document.getElementById('user-input');
+        const chatMessages = document.getElementById('chat-messages');
+        const chatForm = document.getElementById('chat-form');
+        const chipButtons = document.querySelectorAll('.chip');
+        const modelBadge = document.getElementById('ai-model-badge');
+
+        chatForm.addEventListener('submit', async (event) => {
+            event.preventDefault();
+            const message = inputField.value.trim();
+            if (!message) {
+                return;
+            }
+
+            appendMessage('user', message);
+            inputField.value = '';
+
+            if (!isRelevantQuestion(message)) {
+                appendMessage('ai', "Viaan specialises in Dakshayani Enterprises, our solar services, and related ventures. Please ask a question in that scope so I can help you.");
+                return;
+            }
+
+            const pendingMessage = appendLoadingMessage();
+
+            try {
+                const reply = await fetchViaanAnswer(message);
+                setMessageText(pendingMessage, reply);
+            } catch (error) {
+                console.error('Viaan chat error:', error);
+                setMessageText(pendingMessage, "I'm sorry, but I couldn't reach my knowledge base right now. Please retry in a moment or contact +91 70702 78178 for immediate help.");
+            }
+        });
+
+        chipButtons.forEach(chip => {
+            chip.addEventListener('click', () => {
+                const prompt = chip.getAttribute('data-prompt');
+                if (prompt) {
+                    inputField.value = prompt;
+                    inputField.focus();
+                }
+            });
+        });
+
+        function configureGeminiEndpoints(key, model) {
+            API_KEY = key;
+
+            let resolvedModel = GEMINI_TEXT_MODEL;
+            if (typeof model === 'string' && model.trim() !== '') {
+                resolvedModel = model.trim();
+            }
+
+            GEMINI_TEXT_MODEL = resolvedModel;
+
+            if (modelBadge) {
+                if (resolvedModel) {
+                    modelBadge.textContent = `Model: ${resolvedModel}`;
+                    modelBadge.removeAttribute('hidden');
+                } else {
+                    modelBadge.textContent = '';
+                    modelBadge.setAttribute('hidden', 'hidden');
+                }
+            }
+
+            API_URL_TEXT = `https://generativelanguage.googleapis.com/v1beta/models/${encodeURIComponent(GEMINI_TEXT_MODEL)}:generateContent?key=${encodeURIComponent(API_KEY)}`;
+        }
+
+        function loadAiConfiguration() {
+            if (!apiKeyPromise) {
+                const normalise = (config) => {
+                    const hasApiKey = config && typeof config === 'object' && typeof config.apiKey === 'string';
+                    const apiKey = hasApiKey ? config.apiKey.trim() : '';
+                    const models = config && typeof config === 'object' && config.models && typeof config.models === 'object' ? config.models : {};
+                    const textModel = typeof models.text === 'string' ? models.text.trim() : '';
+
+                    if (!apiKey) {
+                        throw new Error('Gemini API key is missing.');
+                    }
+
+                    configureGeminiEndpoints(apiKey, textModel);
+
+                    return { apiKey, textModel };
+                };
+
+                const loadFromServer = () => fetch('server/ai-config.php', { cache: 'no-store' })
+                    .then(response => {
+                        if (!response.ok) {
+                            throw new Error('Failed to load Gemini configuration.');
+                        }
+                        return response.json();
+                    })
+                    .then(normalise);
+
+                const loadPromise = (window.dakshayaniAIConfig && typeof window.dakshayaniAIConfig.getConfig === 'function')
+                    ? window.dakshayaniAIConfig.getConfig().then(normalise).catch(loadFromServer)
+                    : loadFromServer();
+
+                apiKeyPromise = loadPromise.catch(error => {
+                    console.error('Gemini configuration failed:', error);
+                    throw error;
+                });
+            }
+
+            return apiKeyPromise;
+        }
+
+        async function ensureApiKeyLoaded() {
+            if (!API_KEY) {
+                await loadAiConfiguration();
+            }
+        }
+
+        const MAX_RETRIES = 3;
+
+        async function handleFetchWithRetry(url, payload, retries = 0) {
+            try {
+                const response = await fetch(url, {
+                    method: 'POST',
+                    headers: { 'Content-Type': 'application/json' },
+                    body: JSON.stringify(payload)
+                });
+
+                if (!response.ok) {
+                    if (response.status === 429 && retries < MAX_RETRIES) {
+                        const delay = Math.pow(2, retries) * 1000 + Math.random() * 1000;
+                        await new Promise(resolve => setTimeout(resolve, delay));
+                        return handleFetchWithRetry(url, payload, retries + 1);
+                    }
+                    throw new Error(`API Error: ${response.status} ${response.statusText}`);
+                }
+
+                return response.json();
+            } catch (error) {
+                if (retries < MAX_RETRIES) {
+                    const delay = Math.pow(2, retries) * 1000 + Math.random() * 1000;
+                    await new Promise(resolve => setTimeout(resolve, delay));
+                    return handleFetchWithRetry(url, payload, retries + 1);
+                }
+                throw error;
+            }
+        }
+
+        async function fetchViaanAnswer(message) {
+            await ensureApiKeyLoaded();
+
+            const newHistory = [
+                ...conversationHistory,
+                { role: 'user', parts: [{ text: message }] }
+            ];
+
+            const payload = {
+                contents: newHistory,
+                systemInstruction: {
+                    role: 'system',
+                    parts: [{
+                        text: "You are Viaan, Dakshayani Enterprises' virtual solar expert. Only answer questions about Dakshayani Enterprises, our solar solutions, policies, financing, RESCO services, Meera GH2, EV charging, and other official ventures. If a query falls outside this scope, politely refuse and guide the user back to solar or Dakshayani topics. Keep answers concise, factual, and grounded in Jharkhand-specific context when possible."
+                    }]
+                },
+                generationConfig: {
+                    temperature: 0.6,
+                    topP: 0.9,
+                    maxOutputTokens: 600
+                }
+            };
+
+            const result = await handleFetchWithRetry(API_URL_TEXT, payload);
+            const reply = extractCandidateText(result);
+
+            if (!reply) {
+                throw new Error('Empty response from Viaan.');
+            }
+
+            conversationHistory.push({ role: 'user', parts: [{ text: message }] });
+            conversationHistory.push({ role: 'model', parts: [{ text: reply }] });
+
+            return reply;
+        }
+
+        function extractCandidateText(result) {
+            const parts = result?.candidates?.[0]?.content?.parts;
+            if (!Array.isArray(parts)) {
+                return '';
+            }
+            const textPart = parts.find(part => typeof part?.text === 'string');
+            return textPart?.text?.trim() || '';
+        }
+
+        function appendMessage(sender, text) {
+            const messageElement = document.createElement('div');
+            messageElement.style.marginBottom = '1rem';
+            messageElement.style.padding = '0.75rem 1rem';
+            messageElement.style.borderRadius = '0.75rem';
+            messageElement.style.maxWidth = '80%';
+
+            if (sender === 'user') {
+                messageElement.style.marginLeft = 'auto';
+                messageElement.style.background = 'var(--primary-500)';
+                messageElement.style.color = 'var(--base-900)';
+            } else {
+                messageElement.style.marginRight = 'auto';
+                messageElement.style.background = 'var(--base-100)';
+                messageElement.style.color = 'var(--base-700)';
+            }
+
+            setMessageText(messageElement, text);
+            chatMessages.appendChild(messageElement);
+            chatMessages.scrollTop = chatMessages.scrollHeight;
+            return messageElement;
+        }
+
+        function appendLoadingMessage() {
+            const element = appendMessage('ai', '');
+            element.innerHTML = '<i class="fa-solid fa-spinner fa-spin" style="margin-right: 0.5rem;"></i> Viaan is reviewing your question...';
+            return element;
+        }
+
+        function setMessageText(element, text) {
+            element.innerHTML = sanitiseAndFormat(text);
+        }
+
+        function sanitiseAndFormat(text) {
+            const safeDiv = document.createElement('div');
+            safeDiv.textContent = typeof text === 'string' ? text : '';
+            return safeDiv.innerHTML.replace(/\n/g, '<br>');
+        }
+
+        function isRelevantQuestion(message) {
+            const normalized = message.toLowerCase();
+            const keywords = [
+                'dakshayani', 'solar', 'pm surya ghar', 'meera', 'gh2', 'resco', 'energy', 'ev', 'charging', 'battery',
+                'rooftop', 'net metering', 'subsidy', 'photovoltaic', 'pv', 'installer', 'maintenance', 'jharkhand',
+                'renewable', 'power plant', 'viaan', 'sun', 'grid', 'inverter', 'panel', 'dakshayani enterprises'
+            ];
+            return keywords.some(keyword => normalized.includes(keyword));
+        }
+    </script>
+  </main>
+
+  <!-- FOOTER injected via script.js -->
+  <footer class="site-footer"></footer>
+
+  <!-- Partials loader script -->
+  <script src="script.js" defer></script>
+</body>
+</html>