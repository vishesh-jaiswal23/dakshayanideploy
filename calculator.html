<!DOCTYPE html>
<html lang="en">
<head>
    <meta charset="UTF-8" />
    <meta name="viewport" content="width=device-width, initial-scale=1" />
    <title>Advanced Solar Calculator & Finance | Dakshayani Enterprises</title>
    <meta name="description" content="Calculate system size via units, bill, or load, get AI advisory, and estimate EMI for rooftop solar in Jharkhand."/>

    <link rel="icon" href="images/favicon.ico" />
    <link rel="stylesheet" href="style.css" />
    <link rel="preconnect" href="https://fonts.googleapis.com">
    <link rel="preconnect" href="https://fonts.gstatic.com" crossorigin>
    <link href="https://fonts.googleapis.com/css2?family=Poppins:wght@400;700;800;900&display=swap" rel="stylesheet">
    <link rel="stylesheet" href="https://cdnjs.cloudflare.com/ajax/libs/font-awesome/6.5.2/css/all.min.css" crossorigin="anonymous" referrerpolicy="no-referrer"/>

    <style>
        /* --- New Tab Logic Styling --- */
        #input-forms-container > form { display: none; }
        #input-forms-container > form.active { display: block; }

        /* Sequential Input Fields */
        .hidden-step { opacity: 0; max-height: 0; overflow: hidden; transition: opacity 0.5s ease-in-out, max-height 0.5s ease-in-out, margin 0.5s ease-in-out; margin-top: 0 !important; margin-bottom: 0 !important; }
        .hidden-step.show { opacity: 1; max-height: 200px; margin-top: 1.5rem !important; margin-bottom: 1.5rem !important; }
        .hidden-step.show:not(.form-group) { margin-top: 1rem !important; margin-bottom: 0 !important; }

        /* Calculator Specific Styles */
        .calculator-hero { background: linear-gradient(135deg, var(--base-900), var(--base-700)); color: var(--surface); text-align: center; padding: 4rem 1rem; }
        .calculator-panel { background: var(--surface); padding: 2rem; border-radius: 1rem; box-shadow: 0 10px 20px rgba(0,0,0,0.1); }
        .form-group label { display: block; font-weight: 700; margin-bottom: 0.5rem; color: var(--base-700); }
        .form-group input, .form-group select { width: 100%; padding: 0.75rem; border: 1px solid var(--base-300); border-radius: 0.5rem; font-size: 1rem; transition: border-color 0.2s ease; }
        .form-group input:focus, .form-group select:focus { border-color: var(--primary-main); outline: none; box-shadow: 0 0 0 2px rgba(0, 161, 214, 0.5); }
        
        .result-box { text-align: center; padding: 1.5rem; border-radius: 0.75rem; background: var(--primary-bg); margin-top: 1rem; border: 2px solid var(--primary-main); }
        .result-value { font-size: 2rem; font-weight: 900; color: var(--base-900); margin-bottom: 0.25rem; }
        .result-label { color: var(--base-700); font-weight: 600; font-size: 0.9rem; }
        .ai-output-box { background: var(--alt-surface); padding: 1.5rem; border-radius: 0.75rem; border: 1px solid var(--base-300); min-height: 100px; }
        .ai-output-box h3 { font-size: 1.25rem; font-weight: 800; margin-bottom: 0.75rem; }
        .ai-output-box ul { list-style: disc; margin-left: 1.5rem; color: var(--base-600); }
        .loader { display: flex; align-items: center; justify-content: center; gap: 0.5rem; color: var(--base-600); }
        
        .tab-selector button { flex-grow: 1; padding: 0.75rem; border: 1px solid var(--base-300); border-radius: 0.5rem; font-weight: 600; background: var(--alt-surface); transition: all 0.2s ease; cursor: pointer; }
        .tab-selector button.active { background: var(--primary-main); color: var(--surface); border-color: var(--primary-dark); }
        .tts-button { display: flex; align-items: center; justify-content: center; gap: 0.5rem; padding: 0.5rem 1rem; background: var(--primary-light); color: var(--base-900); border-radius: 0.5rem; font-weight: 600; transition: background 0.2s; border: none;}
        .tts-button:hover { background: var(--primary-main); color: var(--surface); }

        /* Message Box Styling */
        .message-box, #rate-update-modal { position: fixed; top: 50%; left: 50%; transform: translate(-50%, -50%); background: #fff; padding: 20px; border-radius: 8px; box-shadow: 0 4px 10px rgba(0, 0, 0, 0.2); z-index: 1000; max-width: 90%; width: 600px; text-align: center; border: 2px solid var(--primary-main); display: none; }
        .message-box button { margin-top: 15px; width: 100%; }
        .rate-table-container { max-height: 60vh; overflow-y: auto; }
        .rate-table { width: 100%; text-align: left; margin-top: 1rem; border-collapse: collapse; }
        .rate-table th, .rate-table td { padding: 8px; border: 1px solid #ddd; }
        .rate-table th { background-color: var(--primary-bg); }
        .rate-table input { width: 100%; padding: 4px; border-radius: 4px; border: 1px solid #ccc; }

        /* Support Content Enhancements */
        .info-grid { display: grid; gap: 1.5rem; }
        .info-card { background: var(--surface); border: 1px solid var(--base-300); border-radius: 0.75rem; padding: 1.5rem; box-shadow: 0 8px 16px rgba(0,0,0,0.05); }
        .info-card h3 { font-size: 1.2rem; margin-bottom: 0.75rem; color: var(--base-800); }
        .info-card p, .info-card li { color: var(--base-600); font-size: 0.95rem; }
        .info-card ul { padding-left: 1.25rem; margin: 0.75rem 0 0; list-style: disc; }
        @media (min-width: 768px) {
            .info-grid { grid-template-columns: repeat(3, minmax(0, 1fr)); }
            .info-card:last-child { grid-column: span 3; }
        }
    </style>
</head>
<body>
    <div id="message-modal" class="message-box">
        <p id="message-text" style="color: var(--base-900); font-weight: 600;"></p>
        <button class="btn btn-primary" onclick="document.getElementById('message-modal').style.display = 'none';">OK</button>
    </div>

    <div id="rate-update-modal">
        <h3 class="title">Update System Costs (₹)</h3>
        <div class="rate-table-container">
            <h4 class="font-semibold text-lg" style="margin-top: 1rem;">PM Surya Ghar Yojana (Residential)</h4>
            <table id="pm-rates-table" class="rate-table"></table>
            <h4 class="font-semibold text-lg" style="margin-top: 1rem;">Non-PM Surya Ghar (Commercial)</h4>
            <table id="non-pm-rates-table" class="rate-table"></table>
        </div>
        <div class="flex gap-4" style="margin-top: 1.5rem;">
            <button class="btn btn-secondary" style="flex-grow: 1;" onclick="closeRateModal()">Cancel</button>
            <button class="btn btn-primary" style="flex-grow: 1;" onclick="saveRates()">Save Changes</button>
        </div>
    </div>

    <header class="site-header"></header>

    <main>
        <section class="page-hero">
            <div class="container hero-inner">
                <div class="hero-copy">
                    <span class="hero-eyebrow"><i class="fa-solid fa-calculator"></i> Savings calculator</span>
                    <h1>Model your solar ROI in minutes</h1>
                    <p class="lead" style="color:rgba(255,255,255,0.82);">Use Jharkhand-specific irradiation data to size your rooftop solar plant, estimate subsidies, and preview financing options.</p>
                    <div class="hero-metrics">
                        <div class="hero-metric">
                            <span>5 kWh</span>
                            <span>Daily output per kWp</span>
                        </div>
                        <div class="hero-metric">
                            <span>₹78k</span>
                            <span>Max PM Surya Ghar subsidy</span>
                        </div>
                        <div class="hero-metric">
                            <span>3 Modes</span>
                            <span>Bill, units, or load</span>
                        </div>
                    </div>
                </div>
                <div class="hero-media" aria-hidden="true">
                    <img src="images/finance.jpg" alt="Illustration of solar savings planning" loading="lazy" />
                    <div class="caption">Finance desk · Customer advisory</div>
                </div>
            </div>
        </section>

        <section class="section">
            <div class="container grid" style="grid-template-columns: 1fr; gap: 3rem;">
                
                <div class="calculator-panel">
                    <div class="flex justify-between items-start">
                         <h2 style="margin-top: 0; font-size: 1.8rem;">1. Choose Your Input Method</h2>
                         <button class="btn btn-secondary !py-2 !px-3 text-sm" style="padding: 0.5rem 1rem;" onclick="openRateModal()"><i class="fa-solid fa-gear"></i> Update Costs</button>
                    </div>
                   
                    <div class="tab-selector flex gap-2" style="margin-bottom: 1.5rem;">
                        <button id="tab-units" class="active" onclick="showInputMethod('units')">Monthly Units</button>
                        <button id="tab-bill" onclick="showInputMethod('bill')">Bill Amount & Rate</button>
                        <button id="tab-load" onclick="showInputMethod('load')">Appliance Load</button>
                    </div>

                    <div id="input-forms-container">
                        
                        <form id="form-units" class="active" onsubmit="calculateSolar(event, 'units')">
                            <div class="form-group">
                                <label for="input-units">Monthly Units Consumed (kWh)</label>
                                <input type="number" id="input-units" placeholder="e.g., 450 units" required min="1" oninput="checkFormSequential('units')" />
                                <p style="font-size: 0.85rem; color: var(--base-600); margin-top: 0.25rem;">Found on your monthly electricity bill statement.</p>
                            </div>
                            
                            <div class="form-group hidden-step" id="units-step-2"> 
                                <label for="units-rate">Average Unit Rate (₹/kWh)</label>
                                <input type="number" step="0.01" id="units-rate" placeholder="e.g., 6.50" required min="0.01" oninput="checkFormSequential('units')" />
                                <div class="flex justify-between items-center" style="margin-top: 0.5rem;">
                                    <p style="font-size: 0.85rem; color: var(--base-600);">Used to calculate potential savings.</p>
                                    <button type="button" class="tts-button" onclick="callTTSUnitRate()">
                                        <i class="fa-solid fa-volume-up"></i> Explain Rate
                                    </button>
                                </div>
                            </div>
                            
                            <div class="form-group hidden-step" id="units-step-3">
                                <label for="units-type">System Type</label>
                                <select id="units-type" required>
                                    <option value="residential">Residential (PM Surya Ghar)</option>
                                    <option value="commercial">Commercial / Industrial</option>
                                </select>
                            </div>
                            <button type="submit" class="btn btn-primary hidden-step" id="units-submit-btn" style="width: 100%; margin-top: 1rem; padding: 1rem 1.5rem;">Calculate Potential</button>
                        </form>

                        <form id="form-bill" onsubmit="calculateSolar(event, 'bill')">
                            <div class="form-group">
                                <label for="bill-amount">Monthly Electricity Bill Amount (₹)</label>
                                <input type="number" step="1" id="bill-amount" placeholder="e.g., 3000" required min="1" oninput="checkFormSequential('bill')" />
                            </div>

                            <div class="form-group hidden-step" id="bill-step-2">
                                <label for="bill-rate">Average Unit Rate (₹/kWh)</label>
                                <input type="number" step="0.01" id="bill-rate" placeholder="e.g., 7.50" required min="0.01" oninput="checkFormSequential('bill')" />
                                <div class="flex justify-between items-center" style="margin-top: 0.5rem;">
                                    <p style="font-size: 0.85rem; color: var(--base-600);">Used to determine consumption units.</p>
                                    <button type="button" class="tts-button" onclick="callTTSUnitRate()">
                                        <i class="fa-solid fa-volume-up"></i> Explain Rate
                                    </button>
                                </div>
                            </div>
                            
                            <div class="form-group hidden-step" id="bill-step-3">
                                <label for="bill-type">System Type</label>
                                <select id="bill-type" required>
                                    <option value="residential">Residential (PM Surya Ghar)</option>
                                    <option value="commercial">Commercial / Industrial</option>
                                </select>
                            </div>
                            <button type="submit" class="btn btn-primary hidden-step" id="bill-submit-btn" style="width: 100%; margin-top: 1rem; padding: 1rem 1.5rem;">Calculate Potential</button>
                        </form>

                        <form id="form-load" onsubmit="calculateSolar(event, 'load')">
                            <div class="form-group">
                                <label for="load-profile">Select Load Profile</label>
                                <select id="load-profile" onchange="populateLoadTable(this.value)">
                                    <option value="residential">Residential (Standard Home)</option>
                                    <option value="commercial">Commercial (Office/Shop)</option>
                                    <option value="industrial">Industrial (Small Factory)</option>
                                    <option value="institutional">Institutional (School/Hospital)</option>
                                </select>
                            </div>

                            <h4 class="font-semibold text-base mb-2">Adjust Appliance Usage (Total Watt-Hours/Day)</h4>
                            <div id="load-table-container" style="border: 1px solid var(--base-300); padding: 0.75rem; border-radius: 0.5rem; overflow-x: auto; background: var(--alt-surface); max-height: 240px; margin-bottom: 1rem;">
                                <table class="min-w-full text-sm">
                                    <thead style="position: sticky; top: 0; background: var(--base-300);">
                                        <tr>
                                            <th class="px-2 py-1 text-left">Appliance</th>
                                            <th class="px-2 py-1 text-center">Count</th>
                                            <th class="px-2 py-1 text-center">Wattage (W)</th>
                                            <th class="px-2 py-1 text-center">Hours/Day</th>
                                            <th class="px-2 py-1 text-right">Wh/Day</th>
                                        </tr>
                                    </thead>
                                    <tbody id="load-table-body"></tbody>
                                </table>
                            </div>
                            
                            <div class="form-group hidden-step" id="load-step-2">
                                <label for="load-rate">Average Unit Rate (₹/kWh)</label>
                                <input type="number" step="0.01" id="load-rate" placeholder="e.g., 6.50" required min="0.01" value="6.50" oninput="checkFormSequential('load')" />
                            </div>
                            <button type="submit" class="btn btn-primary hidden-step" id="load-submit-btn" style="width: 100%; margin-top: 1rem; padding: 1rem 1.5rem;">Calculate Potential</button>
                        </form>
                    </div>
                </div>
            </div>
            
            <div id="results-panel" class="calculator-panel" style="margin-top: 1.5rem;">
                <h2 style="margin-top: 0; font-size: 1.8rem;">2. Your Solar & Financial Estimate</h2>
                
                <div id="loading-spinner" class="loader" style="padding: 2rem; display: none;">
                    <i class="fa-solid fa-spinner fa-spin fa-2x" style="color: var(--primary-main);"></i>
                    <p class="font-semibold">Calculating system size and generating AI advisory...</p>
                </div>

                <div id="initial-message-results">
                    <p style="text-align: center; color: var(--base-600);">Submit your details in the form above to see your customized results.</p>
                </div>
                
                <div id="calculated-results" class="hidden">
                    
                    <div class="grid cols-4" style="grid-template-columns: 1fr 1fr 2fr; gap: 1rem; margin-bottom: 2rem;">
                        <div class="result-box" style="background: var(--primary-light); border-color: var(--primary-main);">
                            <div class="result-label" style="color: var(--base-900);">Recommended System Size</div>
                            <div class="result-value" id="system-size-output" style="color: var(--base-900);">0 kWp</div>
                        </div>
                        <div class="result-box" style="background: var(--primary-bg); border-color: var(--primary-light);">
                            <div class="result-label">Est. Monthly Generation</div>
                            <div class="result-value" id="monthly-gen-output">0 Units</div>
                        </div>
                        <div class="grid cols-2" style="grid-template-columns: 1fr 1fr; gap: 1rem;">
                            <div class="result-box" style="padding: 1rem; background: var(--surface); border: 1px solid var(--base-300);">
                                <div class="result-label" style="font-size: 0.8rem;">Est. Annual Savings</div>
                                <div class="result-value" id="annual-savings-output" style="font-size: 1.4rem;">₹0</div>
                            </div>
                             <div class="result-box" style="padding: 1rem; background: var(--surface); border: 1px solid var(--base-300);">
                                <div class="result-label" style="font-size: 0.8rem;">Required Rooftop Area</div>
                                <div class="result-value" id="area-output" style="font-size: 1.4rem;">0 sq. ft.</div>
                            </div>
                        </div>
                    </div>
                    
                    <div class="grid cols-3" style="grid-template-columns: 2fr 1fr; gap: 1.5rem;">
                        
                        <div class="ai-output-box">
                            <h3 class="flex items-center gap-2" style="color: var(--primary-dark);"><i class="fa-solid fa-robot"></i> AI Solar Advisory (Viaan)</h3>
                            <div id="ai-advisory-output">
                                <p class="loader"><i class="fa-solid fa-spinner fa-spin"></i> Generating personalized advice...</p>
                            </div>
                        </div>

                        <div class="ai-output-box">
                            <h3 class="flex items-center gap-2" style="color: var(--primary-dark);"><i class="fa-solid fa-indian-rupee-sign"></i> Financial Snapshot</h3>
                            <div id="financial-summary-output">
                                <p class="loader"><i class="fa-solid fa-spinner fa-spin"></i> Finalizing costs...</p>
                            </div>
                        </div>
                    </div>

                    <div class="calculator-panel" style="margin-top: 1.5rem; background: var(--alt-surface); border: 1px solid var(--base-300);">
                        <h3 style="margin-top: 0; font-size: 1.5rem;">3. Financing & EMI Estimate</h3>
                        
                        <div class="grid cols-3" style="grid-template-columns: 1fr 1fr 1fr; gap: 1rem; margin-bottom: 1rem;">
                            <div class="form-group !mb-0">
                                <label for="loan-amount">Net Loan Amount (₹)</label>
                                <input type="number" id="loan-amount" required disabled />
                                <p class="text-xs text-gray-500" style="font-size: 0.75rem; color: var(--base-600); margin-top: 0.25rem;">Gross Cost - Subsidy</p>
                            </div>
                            <div class="form-group !mb-0">
                                <label for="interest-rate">Interest Rate (% p.a.)</label>
                                <input type="number" step="0.1" id="interest-rate" value="6.0" required />
                                <p class="text-xs text-gray-500" style="font-size: 0.75rem; color: var(--base-600); margin-top: 0.25rem;">Start at 6.0% for residential schemes</p>
                            </div>
                            <div class="form-group !mb-0">
                                <label for="loan-tenure">Loan Tenure (Months)</label>
                                <input type="number" step="1" id="loan-tenure" value="120" required min="12" max="180" />
                                <p class="text-xs text-gray-500" style="font-size: 0.75rem; color: var(--base-600); margin-top: 0.25rem;">Max 15 years (180 months)</p>
                            </div>
                        </div>
                        <button class="btn btn-secondary" type="button" onclick="calculateEMI()" style="width: 100%; margin-top: 1rem; background: var(--base-900); color: var(--surface); padding: 0.75rem 1.5rem;">
                            Calculate EMI
                        </button>
                        
                        <div id="emi-output-container" class="hidden">
                            <div class="result-box" style="margin-top: 1rem; background: var(--surface); border-color: var(--primary-dark);">
                                <div class="result-label" style="color: var(--primary-dark);">Est. Monthly EMI (₹)</div>
                                <div class="result-value" id="emi-monthly-output" style="font-size: 2.2rem; color: var(--primary-dark);">₹0</div>
                                <p class="text-xs text-gray-600" style="font-size: 0.75rem; color: var(--base-600); margin-top: 0.25rem;">Total interest over <span id="emi-tenure"></span> months: ₹<span id="total-interest"></span></p>
                            </div>
                            <p class="text-sm font-semibold text-center" style="color: #10B981; margin-top: 0.75rem;" id="saving-vs-emi-message"></p>
                        </div>
                    </div>
                </div>

                <a href="contact.html" class="btn btn-primary" style="width: 100%; max-width: 400px; margin: 2rem auto 0 auto; padding: 1rem 1.5rem; display: block;">Get Final, Official Quote</a>
            </div>
        </section>

        <section class="section alt">
            <div class="container" style="max-width: 1100px;">
                <div class="info-grid">
                    <article class="info-card" aria-labelledby="how-to-use">
                        <h3 id="how-to-use">How to Use This Calculator</h3>
                        <p>Choose the entry method that best matches the information on hand, then follow the guided fields that appear:</p>
                        <ul>
                            <li><strong>Monthly Units:</strong> Perfect when you know the kWh usage from your bill.</li>
                            <li><strong>Bill Amount &amp; Rate:</strong> Ideal if you only know how much you paid last month.</li>
                            <li><strong>Appliance Load:</strong> Helps plan for new sites or upcoming expansions.</li>
                        </ul>
                    </article>

                    <article class="info-card" aria-labelledby="what-you-get">
                        <h3 id="what-you-get">What You Get</h3>
                        <ul>
                            <li>A recommended solar size aligned with Jharkhand&#39;s 5 kWh/kWp/day benchmark.</li>
                            <li>Updated cost estimates for both PM Surya Ghar and commercial categories.</li>
                            <li>AI guidance and EMI planning tools so you can budget confidently.</li>
                        </ul>
                    </article>

                    <article class="info-card" aria-labelledby="next-steps">
                        <h3 id="next-steps">Need Extra Help?</h3>
                        <p>Save your results, then reach out to our advisory team for a site survey or to lock in financing. You can call <a href="tel:+917070278178" style="color: var(--primary-main); font-weight: 600;">+91&nbsp;70702&nbsp;78178</a> or email <a href="mailto:connect@dakshayani.co.in" style="color: var(--primary-main); font-weight: 600;">connect@dakshayani.co.in</a> for personalised recommendations.</p>
                        <p style="margin-top: 0.75rem; font-size: 0.85rem; color: var(--base-500);">Estimates are indicative and final quotes depend on shadow analysis, DISCOM approvals, and financing eligibility.</p>
                    </article>
                </div>
            </div>
        </section>

        <audio id="tts-audio-player" style="display: none;"></audio>

    </main>

    <script>
        // --- NOTE: This block contains the essential JavaScript logic for the calculator. ---
        // --- It MUST be preserved to maintain functionality. ---
<<<<<<< HEAD
        const GEMINI_TEXT_MODEL = 'gemini-2.5-flash-preview-05-20';
        const GEMINI_TTS_MODEL = 'gemini-2.5-flash-preview-tts';

        let API_KEY = '';
        let API_URL_TEXT = '';
        let API_URL_TTS = '';
        let apiKeyPromise = null;

        function configureGeminiEndpoints(key) {
            API_KEY = key;
            API_URL_TEXT = `https://generativelanguage.googleapis.com/v1beta/models/${GEMINI_TEXT_MODEL}:generateContent?key=${API_KEY}`;
            API_URL_TTS = `https://generativelanguage.googleapis.com/v1beta/models/${GEMINI_TTS_MODEL}:generateContent?key=${API_KEY}`;
        }

        function loadApiKey() {
            if (!apiKeyPromise) {
                apiKeyPromise = fetch('api.txt')
                    .then(response => {
                        if (!response.ok) {
                            throw new Error('Failed to load API key.');
                        }
                        return response.text();
                    })
                    .then(text => {
                        const key = text.trim();
                        if (!key) {
                            throw new Error('API key file is empty.');
                        }
                        configureGeminiEndpoints(key);
                    })
                    .catch(error => {
                        console.error('API key initialization failed:', error);
                        throw error;
                    });
            }
            return apiKeyPromise;
        }

        async function ensureApiKeyLoaded() {
            if (!API_KEY) {
                try {
                    await loadApiKey();
                } catch (error) {
                    showMessage('Unable to load AI configuration. Please try again later.');
                    throw error;
                }
            }
        }

        const MAX_RETRIES = 3;
=======
        const GEMINI_TEXT_MODEL = 'gemini-2.5-flash-preview-05-20';
        const GEMINI_TTS_MODEL = 'gemini-2.5-flash-preview-tts';

        let API_KEY = '';
        let API_URL_TEXT = '';
        let API_URL_TTS = '';
        let apiKeyPromise = null;

        function configureGeminiEndpoints(key) {
            API_KEY = key;
            API_URL_TEXT = `https://generativelanguage.googleapis.com/v1beta/models/${GEMINI_TEXT_MODEL}:generateContent?key=${API_KEY}`;
            API_URL_TTS = `https://generativelanguage.googleapis.com/v1beta/models/${GEMINI_TTS_MODEL}:generateContent?key=${API_KEY}`;
        }

        function loadApiKey() {
            if (!apiKeyPromise) {
                apiKeyPromise = fetch('api.txt')
                    .then(response => {
                        if (!response.ok) {
                            throw new Error('Failed to load API key.');
                        }
                        return response.text();
                    })
                    .then(text => {
                        const key = text.trim();
                        if (!key) {
                            throw new Error('API key file is empty.');
                        }
                        configureGeminiEndpoints(key);
                    })
                    .catch(error => {
                        console.error('API key initialization failed:', error);
                        throw error;
                    });
            }
            return apiKeyPromise;
        }

        async function ensureApiKeyLoaded() {
            if (!API_KEY) {
                try {
                    await loadApiKey();
                } catch (error) {
                    showMessage('Unable to load AI configuration. Please try again later.');
                    throw error;
                }
            }
        }

        const MAX_RETRIES = 3;
>>>>>>> b6d622f1

        // --- Rate Data (From original calculator.html) ---
        let pmSuryaGharRates = {
            1: 68450, // Extrapolated from 2kWp rate
            2: 140900,
            3: 183900,
            4: 248900,
            5: 272900,
            6: 341900,
            7: 382900,
            8: 424900,
            9: 454900,
            10: 483900
        };

        let nonPmSuryaGharRates = {
            1: 54450, // Extrapolated from 2kWp rate
            2: 110900,
            3: 146900,
            4: 210900,
            5: 237900,
            6: 314900,
            7: 349900,
            8: 388900,
            9: 431900,
            10: 456900
        };

        function showMessage(text) {
            document.getElementById('message-text').textContent = text;
            document.getElementById('message-modal').style.display = 'block';
        }

        async function handleFetchWithRetry(url, payload, retries = 0) {
            try {
                const response = await fetch(url, {
                    method: 'POST',
                    headers: { 'Content-Type': 'application/json' },
                    body: JSON.stringify(payload)
                });

                if (!response.ok) {
                    if (response.status === 429 && retries < MAX_RETRIES) {
                        const delay = Math.pow(2, retries) * 1000 + Math.random() * 1000;
                        await new Promise(resolve => setTimeout(resolve, delay));
                        return handleFetchWithRetry(url, payload, retries + 1);
                    }
                    throw new Error(`API Error: ${response.status} ${response.statusText}`);
                }
                return response.json();
            } catch (error) {
                console.error("Fetch failed after all retries:", error);
                throw error;
            }
        }

        let currentSolarEstimate = {
            requiredSize: 0, // kWp
            monthlyConsumption: 0, // kWh
            unitRate: 0, // ₹/kWh
            grossCost: 0, // ₹
            subsidy: 0, // ₹
            netCost: 0, // ₹ (The Loan Amount)
            systemType: 'residential'
        };

        const LOCAL_UNITS_PER_KW_PER_MONTH = 150; // 5 units/day * 30 days
        const AREA_PER_KW = 100; // sq. ft. per kWp (approx)

        function getGrossCost(size, type) {
            const rates = type === 'residential' ? pmSuryaGharRates : nonPmSuryaGharRates;
            const lookupSize = Math.ceil(size);

            if (lookupSize <= 1) return rates[1] || 0;
            if (lookupSize >= 10) return rates[10] || 0;
            
            return rates[lookupSize] || 0;
        }

        function getSubsidy(size, type) {
            if (type !== 'residential') return 0;
            
            if (size <= 2) {
                return size * 30000;
            } else if (size > 2 && size <= 3) {
                return 60000 + (size - 2) * 18000;
            } else {
                return 78000;
            }
        }
        
        function calculateSolar(e, inputMethod) {
            e.preventDefault();
            
            const initialMessage = document.getElementById('initial-message-results');
            const resultsContainer = document.getElementById('calculated-results');
            const loading = document.getElementById('loading-spinner');
            
            initialMessage.style.display = 'none';
            resultsContainer.classList.add('hidden');
            loading.style.display = 'flex';

            let consumption = 0;
            let rate = 0;
            let type = 'residential';
            let validationError = '';

            if (inputMethod === 'units') {
                consumption = parseFloat(document.getElementById('input-units').value);
                rate = parseFloat(document.getElementById('units-rate').value);
                type = document.getElementById('units-type').value;
                if (isNaN(consumption) || consumption <= 0) validationError = 'Please enter a valid Monthly Units Consumed.';
            } else if (inputMethod === 'bill') {
                const billAmount = parseFloat(document.getElementById('bill-amount').value);
                rate = parseFloat(document.getElementById('bill-rate').value);
                type = document.getElementById('bill-type').value;

                if (isNaN(billAmount) || billAmount <= 0) validationError = 'Please enter a valid Monthly Bill Amount.';
                else if (isNaN(rate) || rate <= 0) validationError = 'Please enter a valid Average Unit Rate.';
                else consumption = billAmount / rate;
            } else if (inputMethod === 'load') {
                const whPerDay = calculateLoadWhPerDay();
                consumption = (whPerDay * 30) / 1000;
                rate = parseFloat(document.getElementById('load-rate').value);
                type = document.getElementById('load-profile').value === 'residential' ? 'residential' : 'commercial';
                if (whPerDay === 0) validationError = 'Please enter a valid appliance load (W/h).';
            }

            if (validationError) {
                loading.style.display = 'none';
                resultsContainer.classList.add('hidden');
                initialMessage.style.display = 'block';
                showMessage(validationError);
                return;
            }
            if (isNaN(rate) || rate <= 0) rate = 6.50;

            let requiredSize = consumption / LOCAL_UNITS_PER_KW_PER_MONTH;
            requiredSize = Math.ceil(requiredSize * 2) / 2;
            if (requiredSize < 1) requiredSize = 1;
            if (type === 'residential' && requiredSize > 10) requiredSize = 10;

            let grossCost = getGrossCost(requiredSize, type);
            let subsidy = getSubsidy(requiredSize, type);
            let netCost = Math.max(0, grossCost - subsidy);
            let annualSavings = consumption * rate * 12;

            currentSolarEstimate = {
                requiredSize,
                monthlyConsumption: consumption,
                unitRate: rate,
                grossCost,
                subsidy,
                netCost,
                systemType: type
            };

            document.getElementById('system-size-output').textContent = requiredSize.toFixed(1) + ' kWp';
            document.getElementById('monthly-gen-output').textContent = (requiredSize * LOCAL_UNITS_PER_KW_PER_MONTH).toFixed(0) + ' Units';
            document.getElementById('annual-savings-output').textContent = '₹' + annualSavings.toLocaleString('en-IN', { maximumFractionDigits: 0 });
            document.getElementById('area-output').textContent = (requiredSize * AREA_PER_KW).toFixed(0) + ' sq. ft.';
            
            document.getElementById('loan-amount').value = netCost.toFixed(0);
            document.getElementById('emi-output-container').classList.add('hidden');

            document.getElementById('ai-advisory-output').innerHTML = '<p class="loader"><i class="fa-solid fa-spinner fa-spin"></i> Generating personalized advice...</p>';
            document.getElementById('financial-summary-output').innerHTML = '<p class="loader"><i class="fa-solid fa-spinner fa-spin"></i> Finalizing costs...</p>';
            
            Promise.all([
                callAIGuidance(requiredSize, netCost, annualSavings, type),
                callAIFinancialSummary(requiredSize, grossCost, subsidy, netCost, annualSavings, type)
            ]).finally(() => {
                 loading.style.display = 'none';
                 resultsContainer.classList.remove('hidden');
            });
        }
        
<<<<<<< HEAD
        function buildUserContent(text) {
            return [{ role: 'user', parts: [{ text }] }];
        }

        function extractCandidateText(result) {
            const parts = result?.candidates?.[0]?.content?.parts;
            if (!Array.isArray(parts)) {
                return '';
            }
            const textPart = parts.find(part => typeof part?.text === 'string');
            return textPart?.text?.trim() || '';
        }

        function sanitiseParagraph(text) {
            const div = document.createElement('div');
            div.textContent = text;
            return div.innerHTML;
        }

        function extractJsonPayload(rawText) {
            if (typeof rawText !== 'string') {
                return null;
            }
            const trimmed = rawText.trim();
            if (!trimmed) {
                return null;
            }
            try {
                return JSON.parse(trimmed);
            } catch (error) {
                const match = trimmed.match(/\{[\s\S]*\}/);
                if (match) {
                    try {
                        return JSON.parse(match[0]);
                    } catch (_) {
                        return null;
                    }
                }
                return null;
            }
        }

        async function callAIGuidance(size, cost, savings, type) {
            const prompt = `Act as Dakshayani Enterprises' lead solar advisor. Based on a customer's estimated requirement of a ${size.toFixed(1)} kWp ${type} solar system, which offers an estimated annual saving of ₹${savings.toLocaleString('en-IN', { maximumFractionDigits: 0 })} and a net investment of ₹${cost.toLocaleString('en-IN', { maximumFractionDigits: 0 })}, provide a concise, single-paragraph advisory. Focus on the core benefits (savings, PM Surya Ghar subsidy/finance, ROI) and the next necessary step (site survey).`;
            const outputEl = document.getElementById('ai-advisory-output');

            const payload = {
                contents: buildUserContent(prompt),
                systemInstruction: {
                    role: 'system',
                    parts: [{ text: "You are a friendly and professional solar expert based in Jharkhand, India. Use encouraging and clear language. Your output must be a single HTML paragraph without headings or lists." }]
                }
            };

            try {
                await ensureApiKeyLoaded();
                const result = await handleFetchWithRetry(API_URL_TEXT, payload);
                const text = extractCandidateText(result) || "Could not generate advisory. Please try again.";
                const safeParagraph = sanitiseParagraph(text);
                outputEl.innerHTML = `<p style="color: var(--base-700);">${safeParagraph}</p>`;
            } catch (error) {
                console.error('AI advisory error:', error);
                const message = error?.message?.includes('API key')
                    ? 'AI advisory is unavailable because the configuration could not be loaded.'
                    : 'Failed to generate AI advisory due to a network error.';
                outputEl.innerHTML = `<p style="color: #EF4444; font-size: 0.875rem;">${message}</p>`;
            }
        }
=======
        async function callAIGuidance(size, cost, savings, type) {
            const prompt = `Act as Dakshayani Enterprises' lead solar advisor. Based on a customer's estimated requirement of a ${size.toFixed(1)} kWp ${type} solar system, which offers an estimated annual saving of ₹${savings.toLocaleString('en-IN', { maximumFractionDigits: 0 })} and a net investment of ₹${cost.toLocaleString('en-IN', { maximumFractionDigits: 0 })}, provide a concise, single-paragraph advisory. Focus on the core benefits (savings, PM Surya Ghar subsidy/finance, ROI) and the next necessary step (site survey).`;
            const outputEl = document.getElementById('ai-advisory-output');

            const payload = {
                contents: [{ parts: [{ text: prompt }] }],
                systemInstruction: { parts: [{ text: "You are a friendly and professional solar expert based in Jharkhand, India. Use encouraging and clear language. Your output must be a single HTML paragraph without headings or lists." }] }
            };

            try {
                await ensureApiKeyLoaded();
                const result = await handleFetchWithRetry(API_URL_TEXT, payload);
                const text = result.candidates?.[0]?.content?.parts?.[0]?.text || "Could not generate advisory. Please try again.";
                outputEl.innerHTML = `<p style="color: var(--base-700);">${text}</p>`;
            } catch (error) {
                console.error('AI advisory error:', error);
                const message = error?.message?.includes('API key')
                    ? 'AI advisory is unavailable because the configuration could not be loaded.'
                    : 'Failed to generate AI advisory due to a network error.';
                outputEl.innerHTML = `<p style="color: #EF4444; font-size: 0.875rem;">${message}</p>`;
            }
        }
>>>>>>> b6d622f1
        
        async function callAIFinancialSummary(size, grossCost, subsidy, netCost, annualSavings, type) {
            const prompt = `Generate a financial summary for a ${size.toFixed(1)} kWp solar system (Type: ${type}). Key figures are: Gross Cost: ₹${grossCost}, Subsidy: ₹${subsidy}, Net Investment: ₹${netCost}, Annual Savings: ₹${annualSavings}. The summary should be a concise list of 4 bullet points, in either Hindi or English, detailing the investment, subsidy amount, annual savings, and total project type.`;
            const outputEl = document.getElementById('financial-summary-output');

            const payload = {
                contents: buildUserContent(prompt),
                generationConfig: {
                    responseMimeType: "application/json",
                    responseSchema: {
                        type: "OBJECT",
                        properties: {
                            language: { type: "STRING", enum: ["English", "Hindi"] },
                            points: {
                                type: "ARRAY",
                                items: { type: "STRING" }
                            }
                        },
                        propertyOrdering: ["language", "points"]
                    }
                }
            };

            try {
<<<<<<< HEAD
                await ensureApiKeyLoaded();
                const result = await handleFetchWithRetry(API_URL_TEXT, payload);
                const jsonText = extractCandidateText(result);
                const parsedJson = extractJsonPayload(jsonText);

                if (!parsedJson || !Array.isArray(parsedJson.points)) {
                    throw new Error('Invalid financial summary payload');
                }

                let html = `<ul>`;
                parsedJson.points.forEach(point => {
                    html += `<li>${sanitiseParagraph(point)}</li>`;
                });
                html += `</ul>`;

                outputEl.innerHTML = html;
            } catch (error) {
                const message = error?.message?.includes('API key')
                    ? 'Financial snapshot is unavailable because the AI configuration could not be loaded.'
                    : 'Failed to generate Financial Snapshot.';
                outputEl.innerHTML = `<p style="color: #EF4444; font-size: 0.875rem;">${message}</p>`;
                console.error("Structured JSON Error:", error);
            }
        }
=======
                await ensureApiKeyLoaded();
                const result = await handleFetchWithRetry(API_URL_TEXT, payload);
                const jsonText = result.candidates?.[0]?.content?.parts?.[0]?.text;
                const parsedJson = JSON.parse(jsonText);
                
                let html = `<ul>`;
                parsedJson.points.forEach(point => {
                    html += `<li>${point}</li>`;
                });
                html += `</ul>`;
                
                outputEl.innerHTML = html;
            } catch (error) {
                const message = error?.message?.includes('API key')
                    ? 'Financial snapshot is unavailable because the AI configuration could not be loaded.'
                    : 'Failed to generate Financial Snapshot.';
                outputEl.innerHTML = `<p style="color: #EF4444; font-size: 0.875rem;">${message}</p>`;
                console.error("Structured JSON Error:", error);
            }
        }
>>>>>>> b6d622f1
        
        function base64ToArrayBuffer(base64) {
            const binaryString = atob(base64);
            const len = binaryString.length;
            const bytes = new Uint8Array(len);
            for (let i = 0; i < len; i++) {
                bytes[i] = binaryString.charCodeAt(i);
            }
            return bytes.buffer;
        }

        function pcmToWav(pcm16, sampleRate = 24000) {
            const numChannels = 1;
            const bytesPerSample = 2;
            const byteRate = sampleRate * numChannels * bytesPerSample;
            const blockAlign = numChannels * bytesPerSample;

            const buffer = new ArrayBuffer(44 + pcm16.byteLength);
            const view = new DataView(buffer);

            view.setUint32(0, 0x52494646, false);
            view.setUint32(4, 36 + pcm16.byteLength, true);
            view.setUint32(8, 0x57415645, false);
            view.setUint32(12, 0x666d7420, false);
            view.setUint32(16, 16, true);
            view.setUint16(20, 1, true);
            view.setUint16(22, numChannels, true);
            view.setUint32(24, sampleRate, true);
            view.setUint32(28, byteRate, true);
            view.setUint16(32, blockAlign, true);
            view.setUint16(34, 16, true);
            view.setUint32(36, 0x64617461, false);
            view.setUint32(40, pcm16.byteLength, true);

            const dataView = new Uint8Array(buffer, 44);
            dataView.set(new Uint8Array(pcm16.buffer));

            return new Blob([view], { type: 'audio/wav' });
        }
        
        async function callTTSUnitRate() {
            const button = document.querySelector('.tts-button');
            const originalHtml = button.innerHTML;
            const player = document.getElementById('tts-audio-player');
            
            button.disabled = true;
            button.innerHTML = '<i class="fa-solid fa-spinner fa-spin"></i> Loading Audio...';

            const ttsText = "Average Unit Rate is calculated by dividing your total monthly bill amount by the total units of electricity consumed. This gives you the actual rupee cost per unit you pay, which is essential for accurate solar savings projections.";

            const payload = {
                contents: buildUserContent(ttsText),
                generationConfig: {
                    responseModalities: ["AUDIO"],
                    speechConfig: {
                        voiceConfig: { prebuiltVoiceConfig: { voiceName: "Kore" } }
                    }
                },
                model: "gemini-2.5-flash-preview-tts"
            };

            try {
<<<<<<< HEAD
                await ensureApiKeyLoaded();
                const result = await handleFetchWithRetry(API_URL_TTS, payload);
                const part = result.candidates?.[0]?.content?.parts?.[0];
                const audioData = part?.inlineData?.data;
                const mimeType = part?.inlineData?.mimeType;
=======
                await ensureApiKeyLoaded();
                const result = await handleFetchWithRetry(API_URL_TTS, payload);
                const part = result.candidates?.[0]?.content?.parts?.[0];
                const audioData = part?.inlineData?.data;
                const mimeType = part?.inlineData?.mimeType;
>>>>>>> b6d622f1

                if (audioData && mimeType && mimeType.startsWith("audio/")) {
                    const pcmData = base64ToArrayBuffer(audioData);
                    const pcm16 = new Int16Array(pcmData);
                    const sampleRate = 24000;
                    
                    const wavBlob = pcmToWav(pcm16, sampleRate);
                    const audioUrl = URL.createObjectURL(wavBlob);
                    
                    player.src = audioUrl;
                    player.play();
                    
                    button.innerHTML = '<i class="fa-solid fa-volume-up"></i> Playing...';
                    
                    player.onended = () => {
                        button.innerHTML = originalHtml;
                        button.disabled = false;
                        URL.revokeObjectURL(audioUrl);
                    };
                } else {
                    showMessage('Audio Error', 'Failed to decode audio data.');
                    button.innerHTML = originalHtml;
                    button.disabled = false;
                }
<<<<<<< HEAD
            } catch (error) {
                console.error('TTS error:', error);
                const message = error?.message?.includes('API key')
                    ? 'Unable to play audio because the AI configuration could not be loaded.'
                    : 'Failed to connect to TTS service.';
                showMessage(message);
                button.innerHTML = originalHtml;
                button.disabled = false;
            }
=======
            } catch (error) {
                console.error('TTS error:', error);
                const message = error?.message?.includes('API key')
                    ? 'Unable to play audio because the AI configuration could not be loaded.'
                    : 'Failed to connect to TTS service.';
                showMessage(message);
                button.innerHTML = originalHtml;
                button.disabled = false;
            }
>>>>>>> b6d622f1
        }

        function calculateEMI() {
            const P = currentSolarEstimate.netCost;
            const R_annual = parseFloat(document.getElementById('interest-rate').value);
            const N = parseFloat(document.getElementById('loan-tenure').value);

            if (P <= 0) {
                showMessage('Financing Required', 'No loan is needed. Your subsidy covers the cost!');
                document.getElementById('emi-output-container').classList.add('hidden');
                return;
            }
            if (isNaN(R_annual) || R_annual < 0 || N <= 0 || N < 12 || N > 180) {
                showMessage('Input Error', 'Please check interest rate and tenure.');
                return;
            }

            const R_monthly = (R_annual / 100) / 12;
            
            let emi = 0;
            let totalInterest = 0;
            
            if (R_monthly === 0) {
                 emi = P / N;
                 totalInterest = 0;
            } else {
                 emi = P * R_monthly * Math.pow(1 + R_monthly, N) / (Math.pow(1 + R_monthly, N) - 1);
                 totalInterest = (emi * N) - P;
            }

            const monthlySavings = (currentSolarEstimate.monthlyConsumption * currentSolarEstimate.unitRate);
            
            document.getElementById('emi-monthly-output').textContent = '₹' + emi.toLocaleString('en-IN', { maximumFractionDigits: 0 });
            document.getElementById('total-interest').textContent = totalInterest.toLocaleString('en-IN', { maximumFractionDigits: 0 });
            document.getElementById('emi-tenure').textContent = N.toFixed(0);
            
            const messageEl = document.getElementById('saving-vs-emi-message');
            if (monthlySavings > emi) {
                const netCashflow = monthlySavings - emi;
                messageEl.textContent = `Excellent! Your estimated monthly savings (₹${monthlySavings.toFixed(0)}) are higher than your EMI. You achieve immediate net savings of ₹${netCashflow.toFixed(0)}/month!`;
                messageEl.style.color = '#10B981';
            } else {
                 messageEl.textContent = `Your estimated monthly bill reduction (₹${monthlySavings.toFixed(0)}) helps offset most of your EMI. You are building an asset with low monthly outflow.`;
                 messageEl.style.color = '#F59E0B';
            }
            
            document.getElementById('emi-output-container').classList.remove('hidden');
        }

        const FORM_SEQUENTIAL_STEPS = {
            units: [
                { trigger: 'input-units', target: 'units-step-2' },
                { trigger: 'units-rate', target: 'units-step-3' }
            ],
            bill: [
                { trigger: 'bill-amount', target: 'bill-step-2' },
                { trigger: 'bill-rate', target: 'bill-step-3' }
            ],
        };

        function checkFormSequential(formId) {
            const steps = FORM_SEQUENTIAL_STEPS[formId];
            const submitBtn = document.getElementById(`${formId}-submit-btn`);
            let allPreviousFilled = true;

            if (steps) {
                for (let i = 0; i < steps.length; i++) {
                    const step = steps[i];
                    const triggerEl = document.getElementById(step.trigger);
                    const targetEl = document.getElementById(step.target);

                    const isTriggerValid = (triggerEl?.value?.trim() !== '' && parseFloat(triggerEl?.value) > 0);

                    if (targetEl) {
                        if (allPreviousFilled && isTriggerValid) {
                            targetEl.classList.add('show');
                        } else {
                            targetEl.classList.remove('show');
                            allPreviousFilled = false;
                        }
                    }
                    
                    if (!isTriggerValid) {
                        allPreviousFilled = false;
                    }
                }

                if (allPreviousFilled && document.getElementById(steps[steps.length - 1].target).classList.contains('show')) {
                    submitBtn?.classList.add('show');
                } else {
                    submitBtn?.classList.remove('show');
                }
            } else if (formId === 'load') {
                const loadRateEl = document.getElementById('load-rate');
                if (loadRateEl && loadRateEl.value.trim() !== '' && parseFloat(loadRateEl.value) > 0) {
                    submitBtn?.classList.add('show');
                } else {
                    submitBtn?.classList.remove('show');
                }
            }
        }
        
        function showInputMethod(method) {
            const allForms = document.querySelectorAll('#input-forms-container form');
            const allTabs = document.querySelectorAll('.tab-selector button');

            allForms.forEach(form => form.classList.remove('active'));
            allTabs.forEach(tab => tab.classList.remove('active'));

            document.querySelectorAll('.hidden-step').forEach(el => el.classList.remove('show'));

            document.getElementById(`form-${method}`).classList.add('active');
            document.getElementById(`tab-${method}`).classList.add('active');
            
            if (method === 'units') {
                document.getElementById('input-units').focus();
            } else if (method === 'bill') {
                document.getElementById('bill-amount').focus();
            } else if (method === 'load') {
                populateLoadTable(document.getElementById('load-profile').value); 
                document.getElementById('load-profile').focus();
            }
        }

        const APPLIANCE_LOADS = {
            residential: [
                { name: "LED Lights (10W)", wattage: 10, count: 10, hours: 6, inputId: "res-light" },
                { name: "Ceiling Fan (75W)", wattage: 75, count: 4, hours: 10, inputId: "res-fan" },
                { name: "Refrigerator (150W)", wattage: 150, count: 1, hours: 24, inputId: "res-fridge" },
                { name: "AC (1.5 Ton, 1500W)", wattage: 1500, count: 1, hours: 4, inputId: "res-ac" }
            ],
            commercial: [
                { name: "Desktops/Laptops (150W)", wattage: 150, count: 15, hours: 8, inputId: "comm-pc" },
                { name: "Office Lighting (LED, 20W)", wattage: 20, count: 25, hours: 10, inputId: "comm-light" },
                { name: "Central HVAC (5kW)", wattage: 5000, count: 1, hours: 8, inputId: "comm-hvac" },
                { name: "Printers/Misc. (500W)", wattage: 500, count: 2, hours: 4, inputId: "comm-misc" }
            ],
             industrial: [
                { name: "Motor (5 HP/3.73kW)", wattage: 3730, count: 2, hours: 10, inputId: "ind-motor" },
                { name: "High Bay Lighting (200W)", wattage: 200, count: 10, hours: 12, inputId: "ind-light" },
                { name: "Welding Equipment (5kW)", wattage: 5000, count: 1, hours: 2, inputId: "ind-weld" },
                { name: "Office/Admin Load (1kW)", wattage: 1000, count: 1, hours: 8, inputId: "ind-admin" }
            ],
            institutional: [
                { name: "Classroom Lighting (1kW)", wattage: 1000, count: 10, hours: 6, inputId: "inst-light" },
                { name: "Computers Lab (150W)", wattage: 150, count: 30, hours: 4, inputId: "inst-pc" },
                { name: "Elevator/Lift (3kW)", wattage: 3000, count: 1, hours: 4, inputId: "inst-lift" },
                { name: "Water Coolers (500W)", wattage: 500, count: 3, hours: 8, inputId: "inst-cooler" }
            ]
        };
        
        function populateLoadTable(profile) {
            const tableBody = document.getElementById('load-table-body');
            tableBody.innerHTML = '';
            const profileData = APPLIANCE_LOADS[profile];
            
            profileData.forEach((appliance, index) => {
                const row = document.createElement('tr');
                row.className = index % 2 === 0 ? 'bg-white' : 'bg-gray-50';
                
                const whPerDay = appliance.wattage * appliance.count * appliance.hours;

                row.innerHTML = `
                    <td class="px-2 py-1 font-semibold">${appliance.name}</td>
                    <td class="px-2 py-1 text-center"><input type="number" data-wattage="${appliance.wattage}" data-hours="${appliance.hours}" data-type="count" style="width: 3rem; text-align: center; border: 1px solid var(--base-300); border-radius: 0.25rem;" value="${appliance.count}" min="0" oninput="updateLoadCalculation(); checkFormSequential('load');"></td>
                    <td class="px-2 py-1 text-center"><input type="number" data-count="${appliance.count}" data-hours="${appliance.hours}" data-type="wattage" style="width: 4rem; text-align: center; border: 1px solid var(--base-300); border-radius: 0.25rem;" value="${appliance.wattage}" min="0" oninput="updateLoadCalculation(); checkFormSequential('load');"></td>
                    <td class="px-2 py-1 text-center"><input type="number" data-wattage="${appliance.wattage}" data-count="${appliance.count}" data-type="hours" style="width: 3rem; text-align: center; border: 1px solid var(--base-300); border-radius: 0.25rem;" value="${appliance.hours}" min="0" max="24" oninput="updateLoadCalculation(); checkFormSequential('load');"></td>
                    <td class="px-2 py-1 text-right font-medium" data-wh-output>${whPerDay.toLocaleString()}</td>
                `;
                tableBody.appendChild(row);
            });

            const totalRow = document.createElement('tr');
            totalRow.className = 'font-bold';
            totalRow.style.backgroundColor = 'var(--primary-bg)';
            totalRow.innerHTML = `
                <td class="px-2 py-2" colspan="4">Total Watt-Hours / Day</td>
                <td class="px-2 py-2 text-right" id="total-wh-per-day">0</td>
            `;
            tableBody.appendChild(totalRow);

            document.getElementById('load-step-2')?.classList.add('show');
            checkFormSequential('load');

            updateLoadCalculation();
        }

        function calculateLoadWhPerDay() {
            let totalWh = 0;
            const rows = document.querySelectorAll('#load-table-body tr:not(:last-child)');
            
            rows.forEach(row => {
                const countInput = row.querySelector('input[data-type="count"]');
                const wattageInput = row.querySelector('input[data-type="wattage"]');
                const hoursInput = row.querySelector('input[data-type="hours"]');
                const outputCell = row.querySelector('[data-wh-output]');
                
                const count = parseFloat(countInput?.value) || 0;
                const wattage = parseFloat(wattageInput?.value) || 0;
                const hours = parseFloat(hoursInput?.value) || 0;

                const rowWh = count * wattage * hours;
                
                if (outputCell) outputCell.textContent = rowWh.toLocaleString();
                totalWh += rowWh;
            });

            document.getElementById('total-wh-per-day').textContent = totalWh.toLocaleString();
            return totalWh;
        }

        function updateLoadCalculation() {
             calculateLoadWhPerDay();
        }

        function openRateModal() {
            populateRateTable('pm-rates-table', pmSuryaGharRates);
            populateRateTable('non-pm-rates-table', nonPmSuryaGharRates);
            document.getElementById('rate-update-modal').style.display = 'block';
        }

        function closeRateModal() {
            document.getElementById('rate-update-modal').style.display = 'none';
        }

        function populateRateTable(tableId, rates) {
            const table = document.getElementById(tableId);
            table.innerHTML = `<thead><tr><th>System Size (kWp)</th><th>Price (₹)</th></tr></thead><tbody>`;
            for (const size in rates) {
                const row = `<tr>
                    <td>${size} kWp</td>
                    <td><input type="number" id="rate-${tableId}-${size}" value="${rates[size]}"></td>
                </tr>`;
                table.innerHTML += row;
            }
            table.innerHTML += `</tbody>`;
        }

        function saveRates() {
            const pmTable = document.getElementById('pm-rates-table');
            const nonPmTable = document.getElementById('non-pm-rates-table');

            for (const size in pmSuryaGharRates) {
                pmSuryaGharRates[size] = parseInt(document.getElementById(`rate-pm-rates-table-${size}`).value) || 0;
            }
            for (const size in nonPmSuryaGharRates) {
                nonPmSuryaGharRates[size] = parseInt(document.getElementById(`rate-non-pm-rates-table-${size}`).value) || 0;
            }
            
            showMessage('Rates updated successfully for this session.');
            closeRateModal();
        }


        document.addEventListener('DOMContentLoaded', () => {
            populateLoadTable('residential');
            showInputMethod('units');
            
            document.querySelectorAll('input[type="number"][oninput]').forEach(input => {
                input.addEventListener('input', () => {
                    const formId = input.closest('form').id.replace('form-', '');
                    checkFormSequential(formId);
                });
            });
        });
    </script>

  <footer class="site-footer"></footer>

  <script src="script.js" defer></script>
</body>

</html>
<|MERGE_RESOLUTION|>--- conflicted
+++ resolved
@@ -1,1192 +1,1071 @@
-<!DOCTYPE html>
-<html lang="en">
-<head>
-    <meta charset="UTF-8" />
-    <meta name="viewport" content="width=device-width, initial-scale=1" />
-    <title>Advanced Solar Calculator & Finance | Dakshayani Enterprises</title>
-    <meta name="description" content="Calculate system size via units, bill, or load, get AI advisory, and estimate EMI for rooftop solar in Jharkhand."/>
-
-    <link rel="icon" href="images/favicon.ico" />
-    <link rel="stylesheet" href="style.css" />
-    <link rel="preconnect" href="https://fonts.googleapis.com">
-    <link rel="preconnect" href="https://fonts.gstatic.com" crossorigin>
-    <link href="https://fonts.googleapis.com/css2?family=Poppins:wght@400;700;800;900&display=swap" rel="stylesheet">
-    <link rel="stylesheet" href="https://cdnjs.cloudflare.com/ajax/libs/font-awesome/6.5.2/css/all.min.css" crossorigin="anonymous" referrerpolicy="no-referrer"/>
-
-    <style>
-        /* --- New Tab Logic Styling --- */
-        #input-forms-container > form { display: none; }
-        #input-forms-container > form.active { display: block; }
-
-        /* Sequential Input Fields */
-        .hidden-step { opacity: 0; max-height: 0; overflow: hidden; transition: opacity 0.5s ease-in-out, max-height 0.5s ease-in-out, margin 0.5s ease-in-out; margin-top: 0 !important; margin-bottom: 0 !important; }
-        .hidden-step.show { opacity: 1; max-height: 200px; margin-top: 1.5rem !important; margin-bottom: 1.5rem !important; }
-        .hidden-step.show:not(.form-group) { margin-top: 1rem !important; margin-bottom: 0 !important; }
-
-        /* Calculator Specific Styles */
-        .calculator-hero { background: linear-gradient(135deg, var(--base-900), var(--base-700)); color: var(--surface); text-align: center; padding: 4rem 1rem; }
-        .calculator-panel { background: var(--surface); padding: 2rem; border-radius: 1rem; box-shadow: 0 10px 20px rgba(0,0,0,0.1); }
-        .form-group label { display: block; font-weight: 700; margin-bottom: 0.5rem; color: var(--base-700); }
-        .form-group input, .form-group select { width: 100%; padding: 0.75rem; border: 1px solid var(--base-300); border-radius: 0.5rem; font-size: 1rem; transition: border-color 0.2s ease; }
-        .form-group input:focus, .form-group select:focus { border-color: var(--primary-main); outline: none; box-shadow: 0 0 0 2px rgba(0, 161, 214, 0.5); }
-        
-        .result-box { text-align: center; padding: 1.5rem; border-radius: 0.75rem; background: var(--primary-bg); margin-top: 1rem; border: 2px solid var(--primary-main); }
-        .result-value { font-size: 2rem; font-weight: 900; color: var(--base-900); margin-bottom: 0.25rem; }
-        .result-label { color: var(--base-700); font-weight: 600; font-size: 0.9rem; }
-        .ai-output-box { background: var(--alt-surface); padding: 1.5rem; border-radius: 0.75rem; border: 1px solid var(--base-300); min-height: 100px; }
-        .ai-output-box h3 { font-size: 1.25rem; font-weight: 800; margin-bottom: 0.75rem; }
-        .ai-output-box ul { list-style: disc; margin-left: 1.5rem; color: var(--base-600); }
-        .loader { display: flex; align-items: center; justify-content: center; gap: 0.5rem; color: var(--base-600); }
-        
-        .tab-selector button { flex-grow: 1; padding: 0.75rem; border: 1px solid var(--base-300); border-radius: 0.5rem; font-weight: 600; background: var(--alt-surface); transition: all 0.2s ease; cursor: pointer; }
-        .tab-selector button.active { background: var(--primary-main); color: var(--surface); border-color: var(--primary-dark); }
-        .tts-button { display: flex; align-items: center; justify-content: center; gap: 0.5rem; padding: 0.5rem 1rem; background: var(--primary-light); color: var(--base-900); border-radius: 0.5rem; font-weight: 600; transition: background 0.2s; border: none;}
-        .tts-button:hover { background: var(--primary-main); color: var(--surface); }
-
-        /* Message Box Styling */
-        .message-box, #rate-update-modal { position: fixed; top: 50%; left: 50%; transform: translate(-50%, -50%); background: #fff; padding: 20px; border-radius: 8px; box-shadow: 0 4px 10px rgba(0, 0, 0, 0.2); z-index: 1000; max-width: 90%; width: 600px; text-align: center; border: 2px solid var(--primary-main); display: none; }
-        .message-box button { margin-top: 15px; width: 100%; }
-        .rate-table-container { max-height: 60vh; overflow-y: auto; }
-        .rate-table { width: 100%; text-align: left; margin-top: 1rem; border-collapse: collapse; }
-        .rate-table th, .rate-table td { padding: 8px; border: 1px solid #ddd; }
-        .rate-table th { background-color: var(--primary-bg); }
-        .rate-table input { width: 100%; padding: 4px; border-radius: 4px; border: 1px solid #ccc; }
-
-        /* Support Content Enhancements */
-        .info-grid { display: grid; gap: 1.5rem; }
-        .info-card { background: var(--surface); border: 1px solid var(--base-300); border-radius: 0.75rem; padding: 1.5rem; box-shadow: 0 8px 16px rgba(0,0,0,0.05); }
-        .info-card h3 { font-size: 1.2rem; margin-bottom: 0.75rem; color: var(--base-800); }
-        .info-card p, .info-card li { color: var(--base-600); font-size: 0.95rem; }
-        .info-card ul { padding-left: 1.25rem; margin: 0.75rem 0 0; list-style: disc; }
-        @media (min-width: 768px) {
-            .info-grid { grid-template-columns: repeat(3, minmax(0, 1fr)); }
-            .info-card:last-child { grid-column: span 3; }
-        }
-    </style>
-</head>
-<body>
-    <div id="message-modal" class="message-box">
-        <p id="message-text" style="color: var(--base-900); font-weight: 600;"></p>
-        <button class="btn btn-primary" onclick="document.getElementById('message-modal').style.display = 'none';">OK</button>
-    </div>
-
-    <div id="rate-update-modal">
-        <h3 class="title">Update System Costs (₹)</h3>
-        <div class="rate-table-container">
-            <h4 class="font-semibold text-lg" style="margin-top: 1rem;">PM Surya Ghar Yojana (Residential)</h4>
-            <table id="pm-rates-table" class="rate-table"></table>
-            <h4 class="font-semibold text-lg" style="margin-top: 1rem;">Non-PM Surya Ghar (Commercial)</h4>
-            <table id="non-pm-rates-table" class="rate-table"></table>
-        </div>
-        <div class="flex gap-4" style="margin-top: 1.5rem;">
-            <button class="btn btn-secondary" style="flex-grow: 1;" onclick="closeRateModal()">Cancel</button>
-            <button class="btn btn-primary" style="flex-grow: 1;" onclick="saveRates()">Save Changes</button>
-        </div>
-    </div>
-
-    <header class="site-header"></header>
-
-    <main>
-        <section class="page-hero">
-            <div class="container hero-inner">
-                <div class="hero-copy">
-                    <span class="hero-eyebrow"><i class="fa-solid fa-calculator"></i> Savings calculator</span>
-                    <h1>Model your solar ROI in minutes</h1>
-                    <p class="lead" style="color:rgba(255,255,255,0.82);">Use Jharkhand-specific irradiation data to size your rooftop solar plant, estimate subsidies, and preview financing options.</p>
-                    <div class="hero-metrics">
-                        <div class="hero-metric">
-                            <span>5 kWh</span>
-                            <span>Daily output per kWp</span>
-                        </div>
-                        <div class="hero-metric">
-                            <span>₹78k</span>
-                            <span>Max PM Surya Ghar subsidy</span>
-                        </div>
-                        <div class="hero-metric">
-                            <span>3 Modes</span>
-                            <span>Bill, units, or load</span>
-                        </div>
-                    </div>
-                </div>
-                <div class="hero-media" aria-hidden="true">
-                    <img src="images/finance.jpg" alt="Illustration of solar savings planning" loading="lazy" />
-                    <div class="caption">Finance desk · Customer advisory</div>
-                </div>
-            </div>
-        </section>
-
-        <section class="section">
-            <div class="container grid" style="grid-template-columns: 1fr; gap: 3rem;">
-                
-                <div class="calculator-panel">
-                    <div class="flex justify-between items-start">
-                         <h2 style="margin-top: 0; font-size: 1.8rem;">1. Choose Your Input Method</h2>
-                         <button class="btn btn-secondary !py-2 !px-3 text-sm" style="padding: 0.5rem 1rem;" onclick="openRateModal()"><i class="fa-solid fa-gear"></i> Update Costs</button>
-                    </div>
-                   
-                    <div class="tab-selector flex gap-2" style="margin-bottom: 1.5rem;">
-                        <button id="tab-units" class="active" onclick="showInputMethod('units')">Monthly Units</button>
-                        <button id="tab-bill" onclick="showInputMethod('bill')">Bill Amount & Rate</button>
-                        <button id="tab-load" onclick="showInputMethod('load')">Appliance Load</button>
-                    </div>
-
-                    <div id="input-forms-container">
-                        
-                        <form id="form-units" class="active" onsubmit="calculateSolar(event, 'units')">
-                            <div class="form-group">
-                                <label for="input-units">Monthly Units Consumed (kWh)</label>
-                                <input type="number" id="input-units" placeholder="e.g., 450 units" required min="1" oninput="checkFormSequential('units')" />
-                                <p style="font-size: 0.85rem; color: var(--base-600); margin-top: 0.25rem;">Found on your monthly electricity bill statement.</p>
-                            </div>
-                            
-                            <div class="form-group hidden-step" id="units-step-2"> 
-                                <label for="units-rate">Average Unit Rate (₹/kWh)</label>
-                                <input type="number" step="0.01" id="units-rate" placeholder="e.g., 6.50" required min="0.01" oninput="checkFormSequential('units')" />
-                                <div class="flex justify-between items-center" style="margin-top: 0.5rem;">
-                                    <p style="font-size: 0.85rem; color: var(--base-600);">Used to calculate potential savings.</p>
-                                    <button type="button" class="tts-button" onclick="callTTSUnitRate()">
-                                        <i class="fa-solid fa-volume-up"></i> Explain Rate
-                                    </button>
-                                </div>
-                            </div>
-                            
-                            <div class="form-group hidden-step" id="units-step-3">
-                                <label for="units-type">System Type</label>
-                                <select id="units-type" required>
-                                    <option value="residential">Residential (PM Surya Ghar)</option>
-                                    <option value="commercial">Commercial / Industrial</option>
-                                </select>
-                            </div>
-                            <button type="submit" class="btn btn-primary hidden-step" id="units-submit-btn" style="width: 100%; margin-top: 1rem; padding: 1rem 1.5rem;">Calculate Potential</button>
-                        </form>
-
-                        <form id="form-bill" onsubmit="calculateSolar(event, 'bill')">
-                            <div class="form-group">
-                                <label for="bill-amount">Monthly Electricity Bill Amount (₹)</label>
-                                <input type="number" step="1" id="bill-amount" placeholder="e.g., 3000" required min="1" oninput="checkFormSequential('bill')" />
-                            </div>
-
-                            <div class="form-group hidden-step" id="bill-step-2">
-                                <label for="bill-rate">Average Unit Rate (₹/kWh)</label>
-                                <input type="number" step="0.01" id="bill-rate" placeholder="e.g., 7.50" required min="0.01" oninput="checkFormSequential('bill')" />
-                                <div class="flex justify-between items-center" style="margin-top: 0.5rem;">
-                                    <p style="font-size: 0.85rem; color: var(--base-600);">Used to determine consumption units.</p>
-                                    <button type="button" class="tts-button" onclick="callTTSUnitRate()">
-                                        <i class="fa-solid fa-volume-up"></i> Explain Rate
-                                    </button>
-                                </div>
-                            </div>
-                            
-                            <div class="form-group hidden-step" id="bill-step-3">
-                                <label for="bill-type">System Type</label>
-                                <select id="bill-type" required>
-                                    <option value="residential">Residential (PM Surya Ghar)</option>
-                                    <option value="commercial">Commercial / Industrial</option>
-                                </select>
-                            </div>
-                            <button type="submit" class="btn btn-primary hidden-step" id="bill-submit-btn" style="width: 100%; margin-top: 1rem; padding: 1rem 1.5rem;">Calculate Potential</button>
-                        </form>
-
-                        <form id="form-load" onsubmit="calculateSolar(event, 'load')">
-                            <div class="form-group">
-                                <label for="load-profile">Select Load Profile</label>
-                                <select id="load-profile" onchange="populateLoadTable(this.value)">
-                                    <option value="residential">Residential (Standard Home)</option>
-                                    <option value="commercial">Commercial (Office/Shop)</option>
-                                    <option value="industrial">Industrial (Small Factory)</option>
-                                    <option value="institutional">Institutional (School/Hospital)</option>
-                                </select>
-                            </div>
-
-                            <h4 class="font-semibold text-base mb-2">Adjust Appliance Usage (Total Watt-Hours/Day)</h4>
-                            <div id="load-table-container" style="border: 1px solid var(--base-300); padding: 0.75rem; border-radius: 0.5rem; overflow-x: auto; background: var(--alt-surface); max-height: 240px; margin-bottom: 1rem;">
-                                <table class="min-w-full text-sm">
-                                    <thead style="position: sticky; top: 0; background: var(--base-300);">
-                                        <tr>
-                                            <th class="px-2 py-1 text-left">Appliance</th>
-                                            <th class="px-2 py-1 text-center">Count</th>
-                                            <th class="px-2 py-1 text-center">Wattage (W)</th>
-                                            <th class="px-2 py-1 text-center">Hours/Day</th>
-                                            <th class="px-2 py-1 text-right">Wh/Day</th>
-                                        </tr>
-                                    </thead>
-                                    <tbody id="load-table-body"></tbody>
-                                </table>
-                            </div>
-                            
-                            <div class="form-group hidden-step" id="load-step-2">
-                                <label for="load-rate">Average Unit Rate (₹/kWh)</label>
-                                <input type="number" step="0.01" id="load-rate" placeholder="e.g., 6.50" required min="0.01" value="6.50" oninput="checkFormSequential('load')" />
-                            </div>
-                            <button type="submit" class="btn btn-primary hidden-step" id="load-submit-btn" style="width: 100%; margin-top: 1rem; padding: 1rem 1.5rem;">Calculate Potential</button>
-                        </form>
-                    </div>
-                </div>
-            </div>
-            
-            <div id="results-panel" class="calculator-panel" style="margin-top: 1.5rem;">
-                <h2 style="margin-top: 0; font-size: 1.8rem;">2. Your Solar & Financial Estimate</h2>
-                
-                <div id="loading-spinner" class="loader" style="padding: 2rem; display: none;">
-                    <i class="fa-solid fa-spinner fa-spin fa-2x" style="color: var(--primary-main);"></i>
-                    <p class="font-semibold">Calculating system size and generating AI advisory...</p>
-                </div>
-
-                <div id="initial-message-results">
-                    <p style="text-align: center; color: var(--base-600);">Submit your details in the form above to see your customized results.</p>
-                </div>
-                
-                <div id="calculated-results" class="hidden">
-                    
-                    <div class="grid cols-4" style="grid-template-columns: 1fr 1fr 2fr; gap: 1rem; margin-bottom: 2rem;">
-                        <div class="result-box" style="background: var(--primary-light); border-color: var(--primary-main);">
-                            <div class="result-label" style="color: var(--base-900);">Recommended System Size</div>
-                            <div class="result-value" id="system-size-output" style="color: var(--base-900);">0 kWp</div>
-                        </div>
-                        <div class="result-box" style="background: var(--primary-bg); border-color: var(--primary-light);">
-                            <div class="result-label">Est. Monthly Generation</div>
-                            <div class="result-value" id="monthly-gen-output">0 Units</div>
-                        </div>
-                        <div class="grid cols-2" style="grid-template-columns: 1fr 1fr; gap: 1rem;">
-                            <div class="result-box" style="padding: 1rem; background: var(--surface); border: 1px solid var(--base-300);">
-                                <div class="result-label" style="font-size: 0.8rem;">Est. Annual Savings</div>
-                                <div class="result-value" id="annual-savings-output" style="font-size: 1.4rem;">₹0</div>
-                            </div>
-                             <div class="result-box" style="padding: 1rem; background: var(--surface); border: 1px solid var(--base-300);">
-                                <div class="result-label" style="font-size: 0.8rem;">Required Rooftop Area</div>
-                                <div class="result-value" id="area-output" style="font-size: 1.4rem;">0 sq. ft.</div>
-                            </div>
-                        </div>
-                    </div>
-                    
-                    <div class="grid cols-3" style="grid-template-columns: 2fr 1fr; gap: 1.5rem;">
-                        
-                        <div class="ai-output-box">
-                            <h3 class="flex items-center gap-2" style="color: var(--primary-dark);"><i class="fa-solid fa-robot"></i> AI Solar Advisory (Viaan)</h3>
-                            <div id="ai-advisory-output">
-                                <p class="loader"><i class="fa-solid fa-spinner fa-spin"></i> Generating personalized advice...</p>
-                            </div>
-                        </div>
-
-                        <div class="ai-output-box">
-                            <h3 class="flex items-center gap-2" style="color: var(--primary-dark);"><i class="fa-solid fa-indian-rupee-sign"></i> Financial Snapshot</h3>
-                            <div id="financial-summary-output">
-                                <p class="loader"><i class="fa-solid fa-spinner fa-spin"></i> Finalizing costs...</p>
-                            </div>
-                        </div>
-                    </div>
-
-                    <div class="calculator-panel" style="margin-top: 1.5rem; background: var(--alt-surface); border: 1px solid var(--base-300);">
-                        <h3 style="margin-top: 0; font-size: 1.5rem;">3. Financing & EMI Estimate</h3>
-                        
-                        <div class="grid cols-3" style="grid-template-columns: 1fr 1fr 1fr; gap: 1rem; margin-bottom: 1rem;">
-                            <div class="form-group !mb-0">
-                                <label for="loan-amount">Net Loan Amount (₹)</label>
-                                <input type="number" id="loan-amount" required disabled />
-                                <p class="text-xs text-gray-500" style="font-size: 0.75rem; color: var(--base-600); margin-top: 0.25rem;">Gross Cost - Subsidy</p>
-                            </div>
-                            <div class="form-group !mb-0">
-                                <label for="interest-rate">Interest Rate (% p.a.)</label>
-                                <input type="number" step="0.1" id="interest-rate" value="6.0" required />
-                                <p class="text-xs text-gray-500" style="font-size: 0.75rem; color: var(--base-600); margin-top: 0.25rem;">Start at 6.0% for residential schemes</p>
-                            </div>
-                            <div class="form-group !mb-0">
-                                <label for="loan-tenure">Loan Tenure (Months)</label>
-                                <input type="number" step="1" id="loan-tenure" value="120" required min="12" max="180" />
-                                <p class="text-xs text-gray-500" style="font-size: 0.75rem; color: var(--base-600); margin-top: 0.25rem;">Max 15 years (180 months)</p>
-                            </div>
-                        </div>
-                        <button class="btn btn-secondary" type="button" onclick="calculateEMI()" style="width: 100%; margin-top: 1rem; background: var(--base-900); color: var(--surface); padding: 0.75rem 1.5rem;">
-                            Calculate EMI
-                        </button>
-                        
-                        <div id="emi-output-container" class="hidden">
-                            <div class="result-box" style="margin-top: 1rem; background: var(--surface); border-color: var(--primary-dark);">
-                                <div class="result-label" style="color: var(--primary-dark);">Est. Monthly EMI (₹)</div>
-                                <div class="result-value" id="emi-monthly-output" style="font-size: 2.2rem; color: var(--primary-dark);">₹0</div>
-                                <p class="text-xs text-gray-600" style="font-size: 0.75rem; color: var(--base-600); margin-top: 0.25rem;">Total interest over <span id="emi-tenure"></span> months: ₹<span id="total-interest"></span></p>
-                            </div>
-                            <p class="text-sm font-semibold text-center" style="color: #10B981; margin-top: 0.75rem;" id="saving-vs-emi-message"></p>
-                        </div>
-                    </div>
-                </div>
-
-                <a href="contact.html" class="btn btn-primary" style="width: 100%; max-width: 400px; margin: 2rem auto 0 auto; padding: 1rem 1.5rem; display: block;">Get Final, Official Quote</a>
-            </div>
-        </section>
-
-        <section class="section alt">
-            <div class="container" style="max-width: 1100px;">
-                <div class="info-grid">
-                    <article class="info-card" aria-labelledby="how-to-use">
-                        <h3 id="how-to-use">How to Use This Calculator</h3>
-                        <p>Choose the entry method that best matches the information on hand, then follow the guided fields that appear:</p>
-                        <ul>
-                            <li><strong>Monthly Units:</strong> Perfect when you know the kWh usage from your bill.</li>
-                            <li><strong>Bill Amount &amp; Rate:</strong> Ideal if you only know how much you paid last month.</li>
-                            <li><strong>Appliance Load:</strong> Helps plan for new sites or upcoming expansions.</li>
-                        </ul>
-                    </article>
-
-                    <article class="info-card" aria-labelledby="what-you-get">
-                        <h3 id="what-you-get">What You Get</h3>
-                        <ul>
-                            <li>A recommended solar size aligned with Jharkhand&#39;s 5 kWh/kWp/day benchmark.</li>
-                            <li>Updated cost estimates for both PM Surya Ghar and commercial categories.</li>
-                            <li>AI guidance and EMI planning tools so you can budget confidently.</li>
-                        </ul>
-                    </article>
-
-                    <article class="info-card" aria-labelledby="next-steps">
-                        <h3 id="next-steps">Need Extra Help?</h3>
-                        <p>Save your results, then reach out to our advisory team for a site survey or to lock in financing. You can call <a href="tel:+917070278178" style="color: var(--primary-main); font-weight: 600;">+91&nbsp;70702&nbsp;78178</a> or email <a href="mailto:connect@dakshayani.co.in" style="color: var(--primary-main); font-weight: 600;">connect@dakshayani.co.in</a> for personalised recommendations.</p>
-                        <p style="margin-top: 0.75rem; font-size: 0.85rem; color: var(--base-500);">Estimates are indicative and final quotes depend on shadow analysis, DISCOM approvals, and financing eligibility.</p>
-                    </article>
-                </div>
-            </div>
-        </section>
-
-        <audio id="tts-audio-player" style="display: none;"></audio>
-
-    </main>
-
-    <script>
-        // --- NOTE: This block contains the essential JavaScript logic for the calculator. ---
-        // --- It MUST be preserved to maintain functionality. ---
-<<<<<<< HEAD
-        const GEMINI_TEXT_MODEL = 'gemini-2.5-flash-preview-05-20';
-        const GEMINI_TTS_MODEL = 'gemini-2.5-flash-preview-tts';
-
-        let API_KEY = '';
-        let API_URL_TEXT = '';
-        let API_URL_TTS = '';
-        let apiKeyPromise = null;
-
-        function configureGeminiEndpoints(key) {
-            API_KEY = key;
-            API_URL_TEXT = `https://generativelanguage.googleapis.com/v1beta/models/${GEMINI_TEXT_MODEL}:generateContent?key=${API_KEY}`;
-            API_URL_TTS = `https://generativelanguage.googleapis.com/v1beta/models/${GEMINI_TTS_MODEL}:generateContent?key=${API_KEY}`;
-        }
-
-        function loadApiKey() {
-            if (!apiKeyPromise) {
-                apiKeyPromise = fetch('api.txt')
-                    .then(response => {
-                        if (!response.ok) {
-                            throw new Error('Failed to load API key.');
-                        }
-                        return response.text();
-                    })
-                    .then(text => {
-                        const key = text.trim();
-                        if (!key) {
-                            throw new Error('API key file is empty.');
-                        }
-                        configureGeminiEndpoints(key);
-                    })
-                    .catch(error => {
-                        console.error('API key initialization failed:', error);
-                        throw error;
-                    });
-            }
-            return apiKeyPromise;
-        }
-
-        async function ensureApiKeyLoaded() {
-            if (!API_KEY) {
-                try {
-                    await loadApiKey();
-                } catch (error) {
-                    showMessage('Unable to load AI configuration. Please try again later.');
-                    throw error;
-                }
-            }
-        }
-
-        const MAX_RETRIES = 3;
-=======
-        const GEMINI_TEXT_MODEL = 'gemini-2.5-flash-preview-05-20';
-        const GEMINI_TTS_MODEL = 'gemini-2.5-flash-preview-tts';
-
-        let API_KEY = '';
-        let API_URL_TEXT = '';
-        let API_URL_TTS = '';
-        let apiKeyPromise = null;
-
-        function configureGeminiEndpoints(key) {
-            API_KEY = key;
-            API_URL_TEXT = `https://generativelanguage.googleapis.com/v1beta/models/${GEMINI_TEXT_MODEL}:generateContent?key=${API_KEY}`;
-            API_URL_TTS = `https://generativelanguage.googleapis.com/v1beta/models/${GEMINI_TTS_MODEL}:generateContent?key=${API_KEY}`;
-        }
-
-        function loadApiKey() {
-            if (!apiKeyPromise) {
-                apiKeyPromise = fetch('api.txt')
-                    .then(response => {
-                        if (!response.ok) {
-                            throw new Error('Failed to load API key.');
-                        }
-                        return response.text();
-                    })
-                    .then(text => {
-                        const key = text.trim();
-                        if (!key) {
-                            throw new Error('API key file is empty.');
-                        }
-                        configureGeminiEndpoints(key);
-                    })
-                    .catch(error => {
-                        console.error('API key initialization failed:', error);
-                        throw error;
-                    });
-            }
-            return apiKeyPromise;
-        }
-
-        async function ensureApiKeyLoaded() {
-            if (!API_KEY) {
-                try {
-                    await loadApiKey();
-                } catch (error) {
-                    showMessage('Unable to load AI configuration. Please try again later.');
-                    throw error;
-                }
-            }
-        }
-
-        const MAX_RETRIES = 3;
->>>>>>> b6d622f1
-
-        // --- Rate Data (From original calculator.html) ---
-        let pmSuryaGharRates = {
-            1: 68450, // Extrapolated from 2kWp rate
-            2: 140900,
-            3: 183900,
-            4: 248900,
-            5: 272900,
-            6: 341900,
-            7: 382900,
-            8: 424900,
-            9: 454900,
-            10: 483900
-        };
-
-        let nonPmSuryaGharRates = {
-            1: 54450, // Extrapolated from 2kWp rate
-            2: 110900,
-            3: 146900,
-            4: 210900,
-            5: 237900,
-            6: 314900,
-            7: 349900,
-            8: 388900,
-            9: 431900,
-            10: 456900
-        };
-
-        function showMessage(text) {
-            document.getElementById('message-text').textContent = text;
-            document.getElementById('message-modal').style.display = 'block';
-        }
-
-        async function handleFetchWithRetry(url, payload, retries = 0) {
-            try {
-                const response = await fetch(url, {
-                    method: 'POST',
-                    headers: { 'Content-Type': 'application/json' },
-                    body: JSON.stringify(payload)
-                });
-
-                if (!response.ok) {
-                    if (response.status === 429 && retries < MAX_RETRIES) {
-                        const delay = Math.pow(2, retries) * 1000 + Math.random() * 1000;
-                        await new Promise(resolve => setTimeout(resolve, delay));
-                        return handleFetchWithRetry(url, payload, retries + 1);
-                    }
-                    throw new Error(`API Error: ${response.status} ${response.statusText}`);
-                }
-                return response.json();
-            } catch (error) {
-                console.error("Fetch failed after all retries:", error);
-                throw error;
-            }
-        }
-
-        let currentSolarEstimate = {
-            requiredSize: 0, // kWp
-            monthlyConsumption: 0, // kWh
-            unitRate: 0, // ₹/kWh
-            grossCost: 0, // ₹
-            subsidy: 0, // ₹
-            netCost: 0, // ₹ (The Loan Amount)
-            systemType: 'residential'
-        };
-
-        const LOCAL_UNITS_PER_KW_PER_MONTH = 150; // 5 units/day * 30 days
-        const AREA_PER_KW = 100; // sq. ft. per kWp (approx)
-
-        function getGrossCost(size, type) {
-            const rates = type === 'residential' ? pmSuryaGharRates : nonPmSuryaGharRates;
-            const lookupSize = Math.ceil(size);
-
-            if (lookupSize <= 1) return rates[1] || 0;
-            if (lookupSize >= 10) return rates[10] || 0;
-            
-            return rates[lookupSize] || 0;
-        }
-
-        function getSubsidy(size, type) {
-            if (type !== 'residential') return 0;
-            
-            if (size <= 2) {
-                return size * 30000;
-            } else if (size > 2 && size <= 3) {
-                return 60000 + (size - 2) * 18000;
-            } else {
-                return 78000;
-            }
-        }
-        
-        function calculateSolar(e, inputMethod) {
-            e.preventDefault();
-            
-            const initialMessage = document.getElementById('initial-message-results');
-            const resultsContainer = document.getElementById('calculated-results');
-            const loading = document.getElementById('loading-spinner');
-            
-            initialMessage.style.display = 'none';
-            resultsContainer.classList.add('hidden');
-            loading.style.display = 'flex';
-
-            let consumption = 0;
-            let rate = 0;
-            let type = 'residential';
-            let validationError = '';
-
-            if (inputMethod === 'units') {
-                consumption = parseFloat(document.getElementById('input-units').value);
-                rate = parseFloat(document.getElementById('units-rate').value);
-                type = document.getElementById('units-type').value;
-                if (isNaN(consumption) || consumption <= 0) validationError = 'Please enter a valid Monthly Units Consumed.';
-            } else if (inputMethod === 'bill') {
-                const billAmount = parseFloat(document.getElementById('bill-amount').value);
-                rate = parseFloat(document.getElementById('bill-rate').value);
-                type = document.getElementById('bill-type').value;
-
-                if (isNaN(billAmount) || billAmount <= 0) validationError = 'Please enter a valid Monthly Bill Amount.';
-                else if (isNaN(rate) || rate <= 0) validationError = 'Please enter a valid Average Unit Rate.';
-                else consumption = billAmount / rate;
-            } else if (inputMethod === 'load') {
-                const whPerDay = calculateLoadWhPerDay();
-                consumption = (whPerDay * 30) / 1000;
-                rate = parseFloat(document.getElementById('load-rate').value);
-                type = document.getElementById('load-profile').value === 'residential' ? 'residential' : 'commercial';
-                if (whPerDay === 0) validationError = 'Please enter a valid appliance load (W/h).';
-            }
-
-            if (validationError) {
-                loading.style.display = 'none';
-                resultsContainer.classList.add('hidden');
-                initialMessage.style.display = 'block';
-                showMessage(validationError);
-                return;
-            }
-            if (isNaN(rate) || rate <= 0) rate = 6.50;
-
-            let requiredSize = consumption / LOCAL_UNITS_PER_KW_PER_MONTH;
-            requiredSize = Math.ceil(requiredSize * 2) / 2;
-            if (requiredSize < 1) requiredSize = 1;
-            if (type === 'residential' && requiredSize > 10) requiredSize = 10;
-
-            let grossCost = getGrossCost(requiredSize, type);
-            let subsidy = getSubsidy(requiredSize, type);
-            let netCost = Math.max(0, grossCost - subsidy);
-            let annualSavings = consumption * rate * 12;
-
-            currentSolarEstimate = {
-                requiredSize,
-                monthlyConsumption: consumption,
-                unitRate: rate,
-                grossCost,
-                subsidy,
-                netCost,
-                systemType: type
-            };
-
-            document.getElementById('system-size-output').textContent = requiredSize.toFixed(1) + ' kWp';
-            document.getElementById('monthly-gen-output').textContent = (requiredSize * LOCAL_UNITS_PER_KW_PER_MONTH).toFixed(0) + ' Units';
-            document.getElementById('annual-savings-output').textContent = '₹' + annualSavings.toLocaleString('en-IN', { maximumFractionDigits: 0 });
-            document.getElementById('area-output').textContent = (requiredSize * AREA_PER_KW).toFixed(0) + ' sq. ft.';
-            
-            document.getElementById('loan-amount').value = netCost.toFixed(0);
-            document.getElementById('emi-output-container').classList.add('hidden');
-
-            document.getElementById('ai-advisory-output').innerHTML = '<p class="loader"><i class="fa-solid fa-spinner fa-spin"></i> Generating personalized advice...</p>';
-            document.getElementById('financial-summary-output').innerHTML = '<p class="loader"><i class="fa-solid fa-spinner fa-spin"></i> Finalizing costs...</p>';
-            
-            Promise.all([
-                callAIGuidance(requiredSize, netCost, annualSavings, type),
-                callAIFinancialSummary(requiredSize, grossCost, subsidy, netCost, annualSavings, type)
-            ]).finally(() => {
-                 loading.style.display = 'none';
-                 resultsContainer.classList.remove('hidden');
-            });
-        }
-        
-<<<<<<< HEAD
-        function buildUserContent(text) {
-            return [{ role: 'user', parts: [{ text }] }];
-        }
-
-        function extractCandidateText(result) {
-            const parts = result?.candidates?.[0]?.content?.parts;
-            if (!Array.isArray(parts)) {
-                return '';
-            }
-            const textPart = parts.find(part => typeof part?.text === 'string');
-            return textPart?.text?.trim() || '';
-        }
-
-        function sanitiseParagraph(text) {
-            const div = document.createElement('div');
-            div.textContent = text;
-            return div.innerHTML;
-        }
-
-        function extractJsonPayload(rawText) {
-            if (typeof rawText !== 'string') {
-                return null;
-            }
-            const trimmed = rawText.trim();
-            if (!trimmed) {
-                return null;
-            }
-            try {
-                return JSON.parse(trimmed);
-            } catch (error) {
-                const match = trimmed.match(/\{[\s\S]*\}/);
-                if (match) {
-                    try {
-                        return JSON.parse(match[0]);
-                    } catch (_) {
-                        return null;
-                    }
-                }
-                return null;
-            }
-        }
-
-        async function callAIGuidance(size, cost, savings, type) {
-            const prompt = `Act as Dakshayani Enterprises' lead solar advisor. Based on a customer's estimated requirement of a ${size.toFixed(1)} kWp ${type} solar system, which offers an estimated annual saving of ₹${savings.toLocaleString('en-IN', { maximumFractionDigits: 0 })} and a net investment of ₹${cost.toLocaleString('en-IN', { maximumFractionDigits: 0 })}, provide a concise, single-paragraph advisory. Focus on the core benefits (savings, PM Surya Ghar subsidy/finance, ROI) and the next necessary step (site survey).`;
-            const outputEl = document.getElementById('ai-advisory-output');
-
-            const payload = {
-                contents: buildUserContent(prompt),
-                systemInstruction: {
-                    role: 'system',
-                    parts: [{ text: "You are a friendly and professional solar expert based in Jharkhand, India. Use encouraging and clear language. Your output must be a single HTML paragraph without headings or lists." }]
-                }
-            };
-
-            try {
-                await ensureApiKeyLoaded();
-                const result = await handleFetchWithRetry(API_URL_TEXT, payload);
-                const text = extractCandidateText(result) || "Could not generate advisory. Please try again.";
-                const safeParagraph = sanitiseParagraph(text);
-                outputEl.innerHTML = `<p style="color: var(--base-700);">${safeParagraph}</p>`;
-            } catch (error) {
-                console.error('AI advisory error:', error);
-                const message = error?.message?.includes('API key')
-                    ? 'AI advisory is unavailable because the configuration could not be loaded.'
-                    : 'Failed to generate AI advisory due to a network error.';
-                outputEl.innerHTML = `<p style="color: #EF4444; font-size: 0.875rem;">${message}</p>`;
-            }
-        }
-=======
-        async function callAIGuidance(size, cost, savings, type) {
-            const prompt = `Act as Dakshayani Enterprises' lead solar advisor. Based on a customer's estimated requirement of a ${size.toFixed(1)} kWp ${type} solar system, which offers an estimated annual saving of ₹${savings.toLocaleString('en-IN', { maximumFractionDigits: 0 })} and a net investment of ₹${cost.toLocaleString('en-IN', { maximumFractionDigits: 0 })}, provide a concise, single-paragraph advisory. Focus on the core benefits (savings, PM Surya Ghar subsidy/finance, ROI) and the next necessary step (site survey).`;
-            const outputEl = document.getElementById('ai-advisory-output');
-
-            const payload = {
-                contents: [{ parts: [{ text: prompt }] }],
-                systemInstruction: { parts: [{ text: "You are a friendly and professional solar expert based in Jharkhand, India. Use encouraging and clear language. Your output must be a single HTML paragraph without headings or lists." }] }
-            };
-
-            try {
-                await ensureApiKeyLoaded();
-                const result = await handleFetchWithRetry(API_URL_TEXT, payload);
-                const text = result.candidates?.[0]?.content?.parts?.[0]?.text || "Could not generate advisory. Please try again.";
-                outputEl.innerHTML = `<p style="color: var(--base-700);">${text}</p>`;
-            } catch (error) {
-                console.error('AI advisory error:', error);
-                const message = error?.message?.includes('API key')
-                    ? 'AI advisory is unavailable because the configuration could not be loaded.'
-                    : 'Failed to generate AI advisory due to a network error.';
-                outputEl.innerHTML = `<p style="color: #EF4444; font-size: 0.875rem;">${message}</p>`;
-            }
-        }
->>>>>>> b6d622f1
-        
-        async function callAIFinancialSummary(size, grossCost, subsidy, netCost, annualSavings, type) {
-            const prompt = `Generate a financial summary for a ${size.toFixed(1)} kWp solar system (Type: ${type}). Key figures are: Gross Cost: ₹${grossCost}, Subsidy: ₹${subsidy}, Net Investment: ₹${netCost}, Annual Savings: ₹${annualSavings}. The summary should be a concise list of 4 bullet points, in either Hindi or English, detailing the investment, subsidy amount, annual savings, and total project type.`;
-            const outputEl = document.getElementById('financial-summary-output');
-
-            const payload = {
-                contents: buildUserContent(prompt),
-                generationConfig: {
-                    responseMimeType: "application/json",
-                    responseSchema: {
-                        type: "OBJECT",
-                        properties: {
-                            language: { type: "STRING", enum: ["English", "Hindi"] },
-                            points: {
-                                type: "ARRAY",
-                                items: { type: "STRING" }
-                            }
-                        },
-                        propertyOrdering: ["language", "points"]
-                    }
-                }
-            };
-
-            try {
-<<<<<<< HEAD
-                await ensureApiKeyLoaded();
-                const result = await handleFetchWithRetry(API_URL_TEXT, payload);
-                const jsonText = extractCandidateText(result);
-                const parsedJson = extractJsonPayload(jsonText);
-
-                if (!parsedJson || !Array.isArray(parsedJson.points)) {
-                    throw new Error('Invalid financial summary payload');
-                }
-
-                let html = `<ul>`;
-                parsedJson.points.forEach(point => {
-                    html += `<li>${sanitiseParagraph(point)}</li>`;
-                });
-                html += `</ul>`;
-
-                outputEl.innerHTML = html;
-            } catch (error) {
-                const message = error?.message?.includes('API key')
-                    ? 'Financial snapshot is unavailable because the AI configuration could not be loaded.'
-                    : 'Failed to generate Financial Snapshot.';
-                outputEl.innerHTML = `<p style="color: #EF4444; font-size: 0.875rem;">${message}</p>`;
-                console.error("Structured JSON Error:", error);
-            }
-        }
-=======
-                await ensureApiKeyLoaded();
-                const result = await handleFetchWithRetry(API_URL_TEXT, payload);
-                const jsonText = result.candidates?.[0]?.content?.parts?.[0]?.text;
-                const parsedJson = JSON.parse(jsonText);
-                
-                let html = `<ul>`;
-                parsedJson.points.forEach(point => {
-                    html += `<li>${point}</li>`;
-                });
-                html += `</ul>`;
-                
-                outputEl.innerHTML = html;
-            } catch (error) {
-                const message = error?.message?.includes('API key')
-                    ? 'Financial snapshot is unavailable because the AI configuration could not be loaded.'
-                    : 'Failed to generate Financial Snapshot.';
-                outputEl.innerHTML = `<p style="color: #EF4444; font-size: 0.875rem;">${message}</p>`;
-                console.error("Structured JSON Error:", error);
-            }
-        }
->>>>>>> b6d622f1
-        
-        function base64ToArrayBuffer(base64) {
-            const binaryString = atob(base64);
-            const len = binaryString.length;
-            const bytes = new Uint8Array(len);
-            for (let i = 0; i < len; i++) {
-                bytes[i] = binaryString.charCodeAt(i);
-            }
-            return bytes.buffer;
-        }
-
-        function pcmToWav(pcm16, sampleRate = 24000) {
-            const numChannels = 1;
-            const bytesPerSample = 2;
-            const byteRate = sampleRate * numChannels * bytesPerSample;
-            const blockAlign = numChannels * bytesPerSample;
-
-            const buffer = new ArrayBuffer(44 + pcm16.byteLength);
-            const view = new DataView(buffer);
-
-            view.setUint32(0, 0x52494646, false);
-            view.setUint32(4, 36 + pcm16.byteLength, true);
-            view.setUint32(8, 0x57415645, false);
-            view.setUint32(12, 0x666d7420, false);
-            view.setUint32(16, 16, true);
-            view.setUint16(20, 1, true);
-            view.setUint16(22, numChannels, true);
-            view.setUint32(24, sampleRate, true);
-            view.setUint32(28, byteRate, true);
-            view.setUint16(32, blockAlign, true);
-            view.setUint16(34, 16, true);
-            view.setUint32(36, 0x64617461, false);
-            view.setUint32(40, pcm16.byteLength, true);
-
-            const dataView = new Uint8Array(buffer, 44);
-            dataView.set(new Uint8Array(pcm16.buffer));
-
-            return new Blob([view], { type: 'audio/wav' });
-        }
-        
-        async function callTTSUnitRate() {
-            const button = document.querySelector('.tts-button');
-            const originalHtml = button.innerHTML;
-            const player = document.getElementById('tts-audio-player');
-            
-            button.disabled = true;
-            button.innerHTML = '<i class="fa-solid fa-spinner fa-spin"></i> Loading Audio...';
-
-            const ttsText = "Average Unit Rate is calculated by dividing your total monthly bill amount by the total units of electricity consumed. This gives you the actual rupee cost per unit you pay, which is essential for accurate solar savings projections.";
-
-            const payload = {
-                contents: buildUserContent(ttsText),
-                generationConfig: {
-                    responseModalities: ["AUDIO"],
-                    speechConfig: {
-                        voiceConfig: { prebuiltVoiceConfig: { voiceName: "Kore" } }
-                    }
-                },
-                model: "gemini-2.5-flash-preview-tts"
-            };
-
-            try {
-<<<<<<< HEAD
-                await ensureApiKeyLoaded();
-                const result = await handleFetchWithRetry(API_URL_TTS, payload);
-                const part = result.candidates?.[0]?.content?.parts?.[0];
-                const audioData = part?.inlineData?.data;
-                const mimeType = part?.inlineData?.mimeType;
-=======
-                await ensureApiKeyLoaded();
-                const result = await handleFetchWithRetry(API_URL_TTS, payload);
-                const part = result.candidates?.[0]?.content?.parts?.[0];
-                const audioData = part?.inlineData?.data;
-                const mimeType = part?.inlineData?.mimeType;
->>>>>>> b6d622f1
-
-                if (audioData && mimeType && mimeType.startsWith("audio/")) {
-                    const pcmData = base64ToArrayBuffer(audioData);
-                    const pcm16 = new Int16Array(pcmData);
-                    const sampleRate = 24000;
-                    
-                    const wavBlob = pcmToWav(pcm16, sampleRate);
-                    const audioUrl = URL.createObjectURL(wavBlob);
-                    
-                    player.src = audioUrl;
-                    player.play();
-                    
-                    button.innerHTML = '<i class="fa-solid fa-volume-up"></i> Playing...';
-                    
-                    player.onended = () => {
-                        button.innerHTML = originalHtml;
-                        button.disabled = false;
-                        URL.revokeObjectURL(audioUrl);
-                    };
-                } else {
-                    showMessage('Audio Error', 'Failed to decode audio data.');
-                    button.innerHTML = originalHtml;
-                    button.disabled = false;
-                }
-<<<<<<< HEAD
-            } catch (error) {
-                console.error('TTS error:', error);
-                const message = error?.message?.includes('API key')
-                    ? 'Unable to play audio because the AI configuration could not be loaded.'
-                    : 'Failed to connect to TTS service.';
-                showMessage(message);
-                button.innerHTML = originalHtml;
-                button.disabled = false;
-            }
-=======
-            } catch (error) {
-                console.error('TTS error:', error);
-                const message = error?.message?.includes('API key')
-                    ? 'Unable to play audio because the AI configuration could not be loaded.'
-                    : 'Failed to connect to TTS service.';
-                showMessage(message);
-                button.innerHTML = originalHtml;
-                button.disabled = false;
-            }
->>>>>>> b6d622f1
-        }
-
-        function calculateEMI() {
-            const P = currentSolarEstimate.netCost;
-            const R_annual = parseFloat(document.getElementById('interest-rate').value);
-            const N = parseFloat(document.getElementById('loan-tenure').value);
-
-            if (P <= 0) {
-                showMessage('Financing Required', 'No loan is needed. Your subsidy covers the cost!');
-                document.getElementById('emi-output-container').classList.add('hidden');
-                return;
-            }
-            if (isNaN(R_annual) || R_annual < 0 || N <= 0 || N < 12 || N > 180) {
-                showMessage('Input Error', 'Please check interest rate and tenure.');
-                return;
-            }
-
-            const R_monthly = (R_annual / 100) / 12;
-            
-            let emi = 0;
-            let totalInterest = 0;
-            
-            if (R_monthly === 0) {
-                 emi = P / N;
-                 totalInterest = 0;
-            } else {
-                 emi = P * R_monthly * Math.pow(1 + R_monthly, N) / (Math.pow(1 + R_monthly, N) - 1);
-                 totalInterest = (emi * N) - P;
-            }
-
-            const monthlySavings = (currentSolarEstimate.monthlyConsumption * currentSolarEstimate.unitRate);
-            
-            document.getElementById('emi-monthly-output').textContent = '₹' + emi.toLocaleString('en-IN', { maximumFractionDigits: 0 });
-            document.getElementById('total-interest').textContent = totalInterest.toLocaleString('en-IN', { maximumFractionDigits: 0 });
-            document.getElementById('emi-tenure').textContent = N.toFixed(0);
-            
-            const messageEl = document.getElementById('saving-vs-emi-message');
-            if (monthlySavings > emi) {
-                const netCashflow = monthlySavings - emi;
-                messageEl.textContent = `Excellent! Your estimated monthly savings (₹${monthlySavings.toFixed(0)}) are higher than your EMI. You achieve immediate net savings of ₹${netCashflow.toFixed(0)}/month!`;
-                messageEl.style.color = '#10B981';
-            } else {
-                 messageEl.textContent = `Your estimated monthly bill reduction (₹${monthlySavings.toFixed(0)}) helps offset most of your EMI. You are building an asset with low monthly outflow.`;
-                 messageEl.style.color = '#F59E0B';
-            }
-            
-            document.getElementById('emi-output-container').classList.remove('hidden');
-        }
-
-        const FORM_SEQUENTIAL_STEPS = {
-            units: [
-                { trigger: 'input-units', target: 'units-step-2' },
-                { trigger: 'units-rate', target: 'units-step-3' }
-            ],
-            bill: [
-                { trigger: 'bill-amount', target: 'bill-step-2' },
-                { trigger: 'bill-rate', target: 'bill-step-3' }
-            ],
-        };
-
-        function checkFormSequential(formId) {
-            const steps = FORM_SEQUENTIAL_STEPS[formId];
-            const submitBtn = document.getElementById(`${formId}-submit-btn`);
-            let allPreviousFilled = true;
-
-            if (steps) {
-                for (let i = 0; i < steps.length; i++) {
-                    const step = steps[i];
-                    const triggerEl = document.getElementById(step.trigger);
-                    const targetEl = document.getElementById(step.target);
-
-                    const isTriggerValid = (triggerEl?.value?.trim() !== '' && parseFloat(triggerEl?.value) > 0);
-
-                    if (targetEl) {
-                        if (allPreviousFilled && isTriggerValid) {
-                            targetEl.classList.add('show');
-                        } else {
-                            targetEl.classList.remove('show');
-                            allPreviousFilled = false;
-                        }
-                    }
-                    
-                    if (!isTriggerValid) {
-                        allPreviousFilled = false;
-                    }
-                }
-
-                if (allPreviousFilled && document.getElementById(steps[steps.length - 1].target).classList.contains('show')) {
-                    submitBtn?.classList.add('show');
-                } else {
-                    submitBtn?.classList.remove('show');
-                }
-            } else if (formId === 'load') {
-                const loadRateEl = document.getElementById('load-rate');
-                if (loadRateEl && loadRateEl.value.trim() !== '' && parseFloat(loadRateEl.value) > 0) {
-                    submitBtn?.classList.add('show');
-                } else {
-                    submitBtn?.classList.remove('show');
-                }
-            }
-        }
-        
-        function showInputMethod(method) {
-            const allForms = document.querySelectorAll('#input-forms-container form');
-            const allTabs = document.querySelectorAll('.tab-selector button');
-
-            allForms.forEach(form => form.classList.remove('active'));
-            allTabs.forEach(tab => tab.classList.remove('active'));
-
-            document.querySelectorAll('.hidden-step').forEach(el => el.classList.remove('show'));
-
-            document.getElementById(`form-${method}`).classList.add('active');
-            document.getElementById(`tab-${method}`).classList.add('active');
-            
-            if (method === 'units') {
-                document.getElementById('input-units').focus();
-            } else if (method === 'bill') {
-                document.getElementById('bill-amount').focus();
-            } else if (method === 'load') {
-                populateLoadTable(document.getElementById('load-profile').value); 
-                document.getElementById('load-profile').focus();
-            }
-        }
-
-        const APPLIANCE_LOADS = {
-            residential: [
-                { name: "LED Lights (10W)", wattage: 10, count: 10, hours: 6, inputId: "res-light" },
-                { name: "Ceiling Fan (75W)", wattage: 75, count: 4, hours: 10, inputId: "res-fan" },
-                { name: "Refrigerator (150W)", wattage: 150, count: 1, hours: 24, inputId: "res-fridge" },
-                { name: "AC (1.5 Ton, 1500W)", wattage: 1500, count: 1, hours: 4, inputId: "res-ac" }
-            ],
-            commercial: [
-                { name: "Desktops/Laptops (150W)", wattage: 150, count: 15, hours: 8, inputId: "comm-pc" },
-                { name: "Office Lighting (LED, 20W)", wattage: 20, count: 25, hours: 10, inputId: "comm-light" },
-                { name: "Central HVAC (5kW)", wattage: 5000, count: 1, hours: 8, inputId: "comm-hvac" },
-                { name: "Printers/Misc. (500W)", wattage: 500, count: 2, hours: 4, inputId: "comm-misc" }
-            ],
-             industrial: [
-                { name: "Motor (5 HP/3.73kW)", wattage: 3730, count: 2, hours: 10, inputId: "ind-motor" },
-                { name: "High Bay Lighting (200W)", wattage: 200, count: 10, hours: 12, inputId: "ind-light" },
-                { name: "Welding Equipment (5kW)", wattage: 5000, count: 1, hours: 2, inputId: "ind-weld" },
-                { name: "Office/Admin Load (1kW)", wattage: 1000, count: 1, hours: 8, inputId: "ind-admin" }
-            ],
-            institutional: [
-                { name: "Classroom Lighting (1kW)", wattage: 1000, count: 10, hours: 6, inputId: "inst-light" },
-                { name: "Computers Lab (150W)", wattage: 150, count: 30, hours: 4, inputId: "inst-pc" },
-                { name: "Elevator/Lift (3kW)", wattage: 3000, count: 1, hours: 4, inputId: "inst-lift" },
-                { name: "Water Coolers (500W)", wattage: 500, count: 3, hours: 8, inputId: "inst-cooler" }
-            ]
-        };
-        
-        function populateLoadTable(profile) {
-            const tableBody = document.getElementById('load-table-body');
-            tableBody.innerHTML = '';
-            const profileData = APPLIANCE_LOADS[profile];
-            
-            profileData.forEach((appliance, index) => {
-                const row = document.createElement('tr');
-                row.className = index % 2 === 0 ? 'bg-white' : 'bg-gray-50';
-                
-                const whPerDay = appliance.wattage * appliance.count * appliance.hours;
-
-                row.innerHTML = `
-                    <td class="px-2 py-1 font-semibold">${appliance.name}</td>
-                    <td class="px-2 py-1 text-center"><input type="number" data-wattage="${appliance.wattage}" data-hours="${appliance.hours}" data-type="count" style="width: 3rem; text-align: center; border: 1px solid var(--base-300); border-radius: 0.25rem;" value="${appliance.count}" min="0" oninput="updateLoadCalculation(); checkFormSequential('load');"></td>
-                    <td class="px-2 py-1 text-center"><input type="number" data-count="${appliance.count}" data-hours="${appliance.hours}" data-type="wattage" style="width: 4rem; text-align: center; border: 1px solid var(--base-300); border-radius: 0.25rem;" value="${appliance.wattage}" min="0" oninput="updateLoadCalculation(); checkFormSequential('load');"></td>
-                    <td class="px-2 py-1 text-center"><input type="number" data-wattage="${appliance.wattage}" data-count="${appliance.count}" data-type="hours" style="width: 3rem; text-align: center; border: 1px solid var(--base-300); border-radius: 0.25rem;" value="${appliance.hours}" min="0" max="24" oninput="updateLoadCalculation(); checkFormSequential('load');"></td>
-                    <td class="px-2 py-1 text-right font-medium" data-wh-output>${whPerDay.toLocaleString()}</td>
-                `;
-                tableBody.appendChild(row);
-            });
-
-            const totalRow = document.createElement('tr');
-            totalRow.className = 'font-bold';
-            totalRow.style.backgroundColor = 'var(--primary-bg)';
-            totalRow.innerHTML = `
-                <td class="px-2 py-2" colspan="4">Total Watt-Hours / Day</td>
-                <td class="px-2 py-2 text-right" id="total-wh-per-day">0</td>
-            `;
-            tableBody.appendChild(totalRow);
-
-            document.getElementById('load-step-2')?.classList.add('show');
-            checkFormSequential('load');
-
-            updateLoadCalculation();
-        }
-
-        function calculateLoadWhPerDay() {
-            let totalWh = 0;
-            const rows = document.querySelectorAll('#load-table-body tr:not(:last-child)');
-            
-            rows.forEach(row => {
-                const countInput = row.querySelector('input[data-type="count"]');
-                const wattageInput = row.querySelector('input[data-type="wattage"]');
-                const hoursInput = row.querySelector('input[data-type="hours"]');
-                const outputCell = row.querySelector('[data-wh-output]');
-                
-                const count = parseFloat(countInput?.value) || 0;
-                const wattage = parseFloat(wattageInput?.value) || 0;
-                const hours = parseFloat(hoursInput?.value) || 0;
-
-                const rowWh = count * wattage * hours;
-                
-                if (outputCell) outputCell.textContent = rowWh.toLocaleString();
-                totalWh += rowWh;
-            });
-
-            document.getElementById('total-wh-per-day').textContent = totalWh.toLocaleString();
-            return totalWh;
-        }
-
-        function updateLoadCalculation() {
-             calculateLoadWhPerDay();
-        }
-
-        function openRateModal() {
-            populateRateTable('pm-rates-table', pmSuryaGharRates);
-            populateRateTable('non-pm-rates-table', nonPmSuryaGharRates);
-            document.getElementById('rate-update-modal').style.display = 'block';
-        }
-
-        function closeRateModal() {
-            document.getElementById('rate-update-modal').style.display = 'none';
-        }
-
-        function populateRateTable(tableId, rates) {
-            const table = document.getElementById(tableId);
-            table.innerHTML = `<thead><tr><th>System Size (kWp)</th><th>Price (₹)</th></tr></thead><tbody>`;
-            for (const size in rates) {
-                const row = `<tr>
-                    <td>${size} kWp</td>
-                    <td><input type="number" id="rate-${tableId}-${size}" value="${rates[size]}"></td>
-                </tr>`;
-                table.innerHTML += row;
-            }
-            table.innerHTML += `</tbody>`;
-        }
-
-        function saveRates() {
-            const pmTable = document.getElementById('pm-rates-table');
-            const nonPmTable = document.getElementById('non-pm-rates-table');
-
-            for (const size in pmSuryaGharRates) {
-                pmSuryaGharRates[size] = parseInt(document.getElementById(`rate-pm-rates-table-${size}`).value) || 0;
-            }
-            for (const size in nonPmSuryaGharRates) {
-                nonPmSuryaGharRates[size] = parseInt(document.getElementById(`rate-non-pm-rates-table-${size}`).value) || 0;
-            }
-            
-            showMessage('Rates updated successfully for this session.');
-            closeRateModal();
-        }
-
-
-        document.addEventListener('DOMContentLoaded', () => {
-            populateLoadTable('residential');
-            showInputMethod('units');
-            
-            document.querySelectorAll('input[type="number"][oninput]').forEach(input => {
-                input.addEventListener('input', () => {
-                    const formId = input.closest('form').id.replace('form-', '');
-                    checkFormSequential(formId);
-                });
-            });
-        });
-    </script>
-
-  <footer class="site-footer"></footer>
-
-  <script src="script.js" defer></script>
-</body>
-
-</html>
+<!DOCTYPE html>
+<html lang="en">
+<head>
+    <meta charset="UTF-8" />
+    <meta name="viewport" content="width=device-width, initial-scale=1" />
+    <title>Advanced Solar Calculator & Finance | Dakshayani Enterprises</title>
+    <meta name="description" content="Calculate system size via units, bill, or load, get AI advisory, and estimate EMI for rooftop solar in Jharkhand."/>
+
+    <link rel="icon" href="images/favicon.ico" />
+    <link rel="stylesheet" href="style.css" />
+    <link rel="preconnect" href="https://fonts.googleapis.com">
+    <link rel="preconnect" href="https://fonts.gstatic.com" crossorigin>
+    <link href="https://fonts.googleapis.com/css2?family=Poppins:wght@400;700;800;900&display=swap" rel="stylesheet">
+    <link rel="stylesheet" href="https://cdnjs.cloudflare.com/ajax/libs/font-awesome/6.5.2/css/all.min.css" crossorigin="anonymous" referrerpolicy="no-referrer"/>
+
+    <style>
+        /* --- New Tab Logic Styling --- */
+        #input-forms-container > form { display: none; }
+        #input-forms-container > form.active { display: block; }
+
+        /* Sequential Input Fields */
+        .hidden-step { opacity: 0; max-height: 0; overflow: hidden; transition: opacity 0.5s ease-in-out, max-height 0.5s ease-in-out, margin 0.5s ease-in-out; margin-top: 0 !important; margin-bottom: 0 !important; }
+        .hidden-step.show { opacity: 1; max-height: 200px; margin-top: 1.5rem !important; margin-bottom: 1.5rem !important; }
+        .hidden-step.show:not(.form-group) { margin-top: 1rem !important; margin-bottom: 0 !important; }
+
+        /* Calculator Specific Styles */
+        .calculator-hero { background: linear-gradient(135deg, var(--base-900), var(--base-700)); color: var(--surface); text-align: center; padding: 4rem 1rem; }
+        .calculator-panel { background: var(--surface); padding: 2rem; border-radius: 1rem; box-shadow: 0 10px 20px rgba(0,0,0,0.1); }
+        .form-group label { display: block; font-weight: 700; margin-bottom: 0.5rem; color: var(--base-700); }
+        .form-group input, .form-group select { width: 100%; padding: 0.75rem; border: 1px solid var(--base-300); border-radius: 0.5rem; font-size: 1rem; transition: border-color 0.2s ease; }
+        .form-group input:focus, .form-group select:focus { border-color: var(--primary-main); outline: none; box-shadow: 0 0 0 2px rgba(0, 161, 214, 0.5); }
+        
+        .result-box { text-align: center; padding: 1.5rem; border-radius: 0.75rem; background: var(--primary-bg); margin-top: 1rem; border: 2px solid var(--primary-main); }
+        .result-value { font-size: 2rem; font-weight: 900; color: var(--base-900); margin-bottom: 0.25rem; }
+        .result-label { color: var(--base-700); font-weight: 600; font-size: 0.9rem; }
+        .ai-output-box { background: var(--alt-surface); padding: 1.5rem; border-radius: 0.75rem; border: 1px solid var(--base-300); min-height: 100px; }
+        .ai-output-box h3 { font-size: 1.25rem; font-weight: 800; margin-bottom: 0.75rem; }
+        .ai-output-box ul { list-style: disc; margin-left: 1.5rem; color: var(--base-600); }
+        .loader { display: flex; align-items: center; justify-content: center; gap: 0.5rem; color: var(--base-600); }
+        
+        .tab-selector button { flex-grow: 1; padding: 0.75rem; border: 1px solid var(--base-300); border-radius: 0.5rem; font-weight: 600; background: var(--alt-surface); transition: all 0.2s ease; cursor: pointer; }
+        .tab-selector button.active { background: var(--primary-main); color: var(--surface); border-color: var(--primary-dark); }
+        .tts-button { display: flex; align-items: center; justify-content: center; gap: 0.5rem; padding: 0.5rem 1rem; background: var(--primary-light); color: var(--base-900); border-radius: 0.5rem; font-weight: 600; transition: background 0.2s; border: none;}
+        .tts-button:hover { background: var(--primary-main); color: var(--surface); }
+
+        /* Message Box Styling */
+        .message-box, #rate-update-modal { position: fixed; top: 50%; left: 50%; transform: translate(-50%, -50%); background: #fff; padding: 20px; border-radius: 8px; box-shadow: 0 4px 10px rgba(0, 0, 0, 0.2); z-index: 1000; max-width: 90%; width: 600px; text-align: center; border: 2px solid var(--primary-main); display: none; }
+        .message-box button { margin-top: 15px; width: 100%; }
+        .rate-table-container { max-height: 60vh; overflow-y: auto; }
+        .rate-table { width: 100%; text-align: left; margin-top: 1rem; border-collapse: collapse; }
+        .rate-table th, .rate-table td { padding: 8px; border: 1px solid #ddd; }
+        .rate-table th { background-color: var(--primary-bg); }
+        .rate-table input { width: 100%; padding: 4px; border-radius: 4px; border: 1px solid #ccc; }
+
+        /* Support Content Enhancements */
+        .info-grid { display: grid; gap: 1.5rem; }
+        .info-card { background: var(--surface); border: 1px solid var(--base-300); border-radius: 0.75rem; padding: 1.5rem; box-shadow: 0 8px 16px rgba(0,0,0,0.05); }
+        .info-card h3 { font-size: 1.2rem; margin-bottom: 0.75rem; color: var(--base-800); }
+        .info-card p, .info-card li { color: var(--base-600); font-size: 0.95rem; }
+        .info-card ul { padding-left: 1.25rem; margin: 0.75rem 0 0; list-style: disc; }
+        @media (min-width: 768px) {
+            .info-grid { grid-template-columns: repeat(3, minmax(0, 1fr)); }
+            .info-card:last-child { grid-column: span 3; }
+        }
+    </style>
+</head>
+<body>
+    <div id="message-modal" class="message-box">
+        <p id="message-text" style="color: var(--base-900); font-weight: 600;"></p>
+        <button class="btn btn-primary" onclick="document.getElementById('message-modal').style.display = 'none';">OK</button>
+    </div>
+
+    <div id="rate-update-modal">
+        <h3 class="title">Update System Costs (₹)</h3>
+        <div class="rate-table-container">
+            <h4 class="font-semibold text-lg" style="margin-top: 1rem;">PM Surya Ghar Yojana (Residential)</h4>
+            <table id="pm-rates-table" class="rate-table"></table>
+            <h4 class="font-semibold text-lg" style="margin-top: 1rem;">Non-PM Surya Ghar (Commercial)</h4>
+            <table id="non-pm-rates-table" class="rate-table"></table>
+        </div>
+        <div class="flex gap-4" style="margin-top: 1.5rem;">
+            <button class="btn btn-secondary" style="flex-grow: 1;" onclick="closeRateModal()">Cancel</button>
+            <button class="btn btn-primary" style="flex-grow: 1;" onclick="saveRates()">Save Changes</button>
+        </div>
+    </div>
+
+    <header class="site-header"></header>
+
+    <main>
+        <section class="page-hero">
+            <div class="container hero-inner">
+                <div class="hero-copy">
+                    <span class="hero-eyebrow"><i class="fa-solid fa-calculator"></i> Savings calculator</span>
+                    <h1>Model your solar ROI in minutes</h1>
+                    <p class="lead" style="color:rgba(255,255,255,0.82);">Use Jharkhand-specific irradiation data to size your rooftop solar plant, estimate subsidies, and preview financing options.</p>
+                    <div class="hero-metrics">
+                        <div class="hero-metric">
+                            <span>5 kWh</span>
+                            <span>Daily output per kWp</span>
+                        </div>
+                        <div class="hero-metric">
+                            <span>₹78k</span>
+                            <span>Max PM Surya Ghar subsidy</span>
+                        </div>
+                        <div class="hero-metric">
+                            <span>3 Modes</span>
+                            <span>Bill, units, or load</span>
+                        </div>
+                    </div>
+                </div>
+                <div class="hero-media" aria-hidden="true">
+                    <img src="images/finance.jpg" alt="Illustration of solar savings planning" loading="lazy" />
+                    <div class="caption">Finance desk · Customer advisory</div>
+                </div>
+            </div>
+        </section>
+
+        <section class="section">
+            <div class="container grid" style="grid-template-columns: 1fr; gap: 3rem;">
+                
+                <div class="calculator-panel">
+                    <div class="flex justify-between items-start">
+                         <h2 style="margin-top: 0; font-size: 1.8rem;">1. Choose Your Input Method</h2>
+                         <button class="btn btn-secondary !py-2 !px-3 text-sm" style="padding: 0.5rem 1rem;" onclick="openRateModal()"><i class="fa-solid fa-gear"></i> Update Costs</button>
+                    </div>
+                   
+                    <div class="tab-selector flex gap-2" style="margin-bottom: 1.5rem;">
+                        <button id="tab-units" class="active" onclick="showInputMethod('units')">Monthly Units</button>
+                        <button id="tab-bill" onclick="showInputMethod('bill')">Bill Amount & Rate</button>
+                        <button id="tab-load" onclick="showInputMethod('load')">Appliance Load</button>
+                    </div>
+
+                    <div id="input-forms-container">
+                        
+                        <form id="form-units" class="active" onsubmit="calculateSolar(event, 'units')">
+                            <div class="form-group">
+                                <label for="input-units">Monthly Units Consumed (kWh)</label>
+                                <input type="number" id="input-units" placeholder="e.g., 450 units" required min="1" oninput="checkFormSequential('units')" />
+                                <p style="font-size: 0.85rem; color: var(--base-600); margin-top: 0.25rem;">Found on your monthly electricity bill statement.</p>
+                            </div>
+                            
+                            <div class="form-group hidden-step" id="units-step-2"> 
+                                <label for="units-rate">Average Unit Rate (₹/kWh)</label>
+                                <input type="number" step="0.01" id="units-rate" placeholder="e.g., 6.50" required min="0.01" oninput="checkFormSequential('units')" />
+                                <div class="flex justify-between items-center" style="margin-top: 0.5rem;">
+                                    <p style="font-size: 0.85rem; color: var(--base-600);">Used to calculate potential savings.</p>
+                                    <button type="button" class="tts-button" onclick="callTTSUnitRate()">
+                                        <i class="fa-solid fa-volume-up"></i> Explain Rate
+                                    </button>
+                                </div>
+                            </div>
+                            
+                            <div class="form-group hidden-step" id="units-step-3">
+                                <label for="units-type">System Type</label>
+                                <select id="units-type" required>
+                                    <option value="residential">Residential (PM Surya Ghar)</option>
+                                    <option value="commercial">Commercial / Industrial</option>
+                                </select>
+                            </div>
+                            <button type="submit" class="btn btn-primary hidden-step" id="units-submit-btn" style="width: 100%; margin-top: 1rem; padding: 1rem 1.5rem;">Calculate Potential</button>
+                        </form>
+
+                        <form id="form-bill" onsubmit="calculateSolar(event, 'bill')">
+                            <div class="form-group">
+                                <label for="bill-amount">Monthly Electricity Bill Amount (₹)</label>
+                                <input type="number" step="1" id="bill-amount" placeholder="e.g., 3000" required min="1" oninput="checkFormSequential('bill')" />
+                            </div>
+
+                            <div class="form-group hidden-step" id="bill-step-2">
+                                <label for="bill-rate">Average Unit Rate (₹/kWh)</label>
+                                <input type="number" step="0.01" id="bill-rate" placeholder="e.g., 7.50" required min="0.01" oninput="checkFormSequential('bill')" />
+                                <div class="flex justify-between items-center" style="margin-top: 0.5rem;">
+                                    <p style="font-size: 0.85rem; color: var(--base-600);">Used to determine consumption units.</p>
+                                    <button type="button" class="tts-button" onclick="callTTSUnitRate()">
+                                        <i class="fa-solid fa-volume-up"></i> Explain Rate
+                                    </button>
+                                </div>
+                            </div>
+                            
+                            <div class="form-group hidden-step" id="bill-step-3">
+                                <label for="bill-type">System Type</label>
+                                <select id="bill-type" required>
+                                    <option value="residential">Residential (PM Surya Ghar)</option>
+                                    <option value="commercial">Commercial / Industrial</option>
+                                </select>
+                            </div>
+                            <button type="submit" class="btn btn-primary hidden-step" id="bill-submit-btn" style="width: 100%; margin-top: 1rem; padding: 1rem 1.5rem;">Calculate Potential</button>
+                        </form>
+
+                        <form id="form-load" onsubmit="calculateSolar(event, 'load')">
+                            <div class="form-group">
+                                <label for="load-profile">Select Load Profile</label>
+                                <select id="load-profile" onchange="populateLoadTable(this.value)">
+                                    <option value="residential">Residential (Standard Home)</option>
+                                    <option value="commercial">Commercial (Office/Shop)</option>
+                                    <option value="industrial">Industrial (Small Factory)</option>
+                                    <option value="institutional">Institutional (School/Hospital)</option>
+                                </select>
+                            </div>
+
+                            <h4 class="font-semibold text-base mb-2">Adjust Appliance Usage (Total Watt-Hours/Day)</h4>
+                            <div id="load-table-container" style="border: 1px solid var(--base-300); padding: 0.75rem; border-radius: 0.5rem; overflow-x: auto; background: var(--alt-surface); max-height: 240px; margin-bottom: 1rem;">
+                                <table class="min-w-full text-sm">
+                                    <thead style="position: sticky; top: 0; background: var(--base-300);">
+                                        <tr>
+                                            <th class="px-2 py-1 text-left">Appliance</th>
+                                            <th class="px-2 py-1 text-center">Count</th>
+                                            <th class="px-2 py-1 text-center">Wattage (W)</th>
+                                            <th class="px-2 py-1 text-center">Hours/Day</th>
+                                            <th class="px-2 py-1 text-right">Wh/Day</th>
+                                        </tr>
+                                    </thead>
+                                    <tbody id="load-table-body"></tbody>
+                                </table>
+                            </div>
+                            
+                            <div class="form-group hidden-step" id="load-step-2">
+                                <label for="load-rate">Average Unit Rate (₹/kWh)</label>
+                                <input type="number" step="0.01" id="load-rate" placeholder="e.g., 6.50" required min="0.01" value="6.50" oninput="checkFormSequential('load')" />
+                            </div>
+                            <button type="submit" class="btn btn-primary hidden-step" id="load-submit-btn" style="width: 100%; margin-top: 1rem; padding: 1rem 1.5rem;">Calculate Potential</button>
+                        </form>
+                    </div>
+                </div>
+            </div>
+            
+            <div id="results-panel" class="calculator-panel" style="margin-top: 1.5rem;">
+                <h2 style="margin-top: 0; font-size: 1.8rem;">2. Your Solar & Financial Estimate</h2>
+                
+                <div id="loading-spinner" class="loader" style="padding: 2rem; display: none;">
+                    <i class="fa-solid fa-spinner fa-spin fa-2x" style="color: var(--primary-main);"></i>
+                    <p class="font-semibold">Calculating system size and generating AI advisory...</p>
+                </div>
+
+                <div id="initial-message-results">
+                    <p style="text-align: center; color: var(--base-600);">Submit your details in the form above to see your customized results.</p>
+                </div>
+                
+                <div id="calculated-results" class="hidden">
+                    
+                    <div class="grid cols-4" style="grid-template-columns: 1fr 1fr 2fr; gap: 1rem; margin-bottom: 2rem;">
+                        <div class="result-box" style="background: var(--primary-light); border-color: var(--primary-main);">
+                            <div class="result-label" style="color: var(--base-900);">Recommended System Size</div>
+                            <div class="result-value" id="system-size-output" style="color: var(--base-900);">0 kWp</div>
+                        </div>
+                        <div class="result-box" style="background: var(--primary-bg); border-color: var(--primary-light);">
+                            <div class="result-label">Est. Monthly Generation</div>
+                            <div class="result-value" id="monthly-gen-output">0 Units</div>
+                        </div>
+                        <div class="grid cols-2" style="grid-template-columns: 1fr 1fr; gap: 1rem;">
+                            <div class="result-box" style="padding: 1rem; background: var(--surface); border: 1px solid var(--base-300);">
+                                <div class="result-label" style="font-size: 0.8rem;">Est. Annual Savings</div>
+                                <div class="result-value" id="annual-savings-output" style="font-size: 1.4rem;">₹0</div>
+                            </div>
+                             <div class="result-box" style="padding: 1rem; background: var(--surface); border: 1px solid var(--base-300);">
+                                <div class="result-label" style="font-size: 0.8rem;">Required Rooftop Area</div>
+                                <div class="result-value" id="area-output" style="font-size: 1.4rem;">0 sq. ft.</div>
+                            </div>
+                        </div>
+                    </div>
+                    
+                    <div class="grid cols-3" style="grid-template-columns: 2fr 1fr; gap: 1.5rem;">
+                        
+                        <div class="ai-output-box">
+                            <h3 class="flex items-center gap-2" style="color: var(--primary-dark);"><i class="fa-solid fa-robot"></i> AI Solar Advisory (Viaan)</h3>
+                            <div id="ai-advisory-output">
+                                <p class="loader"><i class="fa-solid fa-spinner fa-spin"></i> Generating personalized advice...</p>
+                            </div>
+                        </div>
+
+                        <div class="ai-output-box">
+                            <h3 class="flex items-center gap-2" style="color: var(--primary-dark);"><i class="fa-solid fa-indian-rupee-sign"></i> Financial Snapshot</h3>
+                            <div id="financial-summary-output">
+                                <p class="loader"><i class="fa-solid fa-spinner fa-spin"></i> Finalizing costs...</p>
+                            </div>
+                        </div>
+                    </div>
+
+                    <div class="calculator-panel" style="margin-top: 1.5rem; background: var(--alt-surface); border: 1px solid var(--base-300);">
+                        <h3 style="margin-top: 0; font-size: 1.5rem;">3. Financing & EMI Estimate</h3>
+                        
+                        <div class="grid cols-3" style="grid-template-columns: 1fr 1fr 1fr; gap: 1rem; margin-bottom: 1rem;">
+                            <div class="form-group !mb-0">
+                                <label for="loan-amount">Net Loan Amount (₹)</label>
+                                <input type="number" id="loan-amount" required disabled />
+                                <p class="text-xs text-gray-500" style="font-size: 0.75rem; color: var(--base-600); margin-top: 0.25rem;">Gross Cost - Subsidy</p>
+                            </div>
+                            <div class="form-group !mb-0">
+                                <label for="interest-rate">Interest Rate (% p.a.)</label>
+                                <input type="number" step="0.1" id="interest-rate" value="6.0" required />
+                                <p class="text-xs text-gray-500" style="font-size: 0.75rem; color: var(--base-600); margin-top: 0.25rem;">Start at 6.0% for residential schemes</p>
+                            </div>
+                            <div class="form-group !mb-0">
+                                <label for="loan-tenure">Loan Tenure (Months)</label>
+                                <input type="number" step="1" id="loan-tenure" value="120" required min="12" max="180" />
+                                <p class="text-xs text-gray-500" style="font-size: 0.75rem; color: var(--base-600); margin-top: 0.25rem;">Max 15 years (180 months)</p>
+                            </div>
+                        </div>
+                        <button class="btn btn-secondary" type="button" onclick="calculateEMI()" style="width: 100%; margin-top: 1rem; background: var(--base-900); color: var(--surface); padding: 0.75rem 1.5rem;">
+                            Calculate EMI
+                        </button>
+                        
+                        <div id="emi-output-container" class="hidden">
+                            <div class="result-box" style="margin-top: 1rem; background: var(--surface); border-color: var(--primary-dark);">
+                                <div class="result-label" style="color: var(--primary-dark);">Est. Monthly EMI (₹)</div>
+                                <div class="result-value" id="emi-monthly-output" style="font-size: 2.2rem; color: var(--primary-dark);">₹0</div>
+                                <p class="text-xs text-gray-600" style="font-size: 0.75rem; color: var(--base-600); margin-top: 0.25rem;">Total interest over <span id="emi-tenure"></span> months: ₹<span id="total-interest"></span></p>
+                            </div>
+                            <p class="text-sm font-semibold text-center" style="color: #10B981; margin-top: 0.75rem;" id="saving-vs-emi-message"></p>
+                        </div>
+                    </div>
+                </div>
+
+                <a href="contact.html" class="btn btn-primary" style="width: 100%; max-width: 400px; margin: 2rem auto 0 auto; padding: 1rem 1.5rem; display: block;">Get Final, Official Quote</a>
+            </div>
+        </section>
+
+        <section class="section alt">
+            <div class="container" style="max-width: 1100px;">
+                <div class="info-grid">
+                    <article class="info-card" aria-labelledby="how-to-use">
+                        <h3 id="how-to-use">How to Use This Calculator</h3>
+                        <p>Choose the entry method that best matches the information on hand, then follow the guided fields that appear:</p>
+                        <ul>
+                            <li><strong>Monthly Units:</strong> Perfect when you know the kWh usage from your bill.</li>
+                            <li><strong>Bill Amount &amp; Rate:</strong> Ideal if you only know how much you paid last month.</li>
+                            <li><strong>Appliance Load:</strong> Helps plan for new sites or upcoming expansions.</li>
+                        </ul>
+                    </article>
+
+                    <article class="info-card" aria-labelledby="what-you-get">
+                        <h3 id="what-you-get">What You Get</h3>
+                        <ul>
+                            <li>A recommended solar size aligned with Jharkhand&#39;s 5 kWh/kWp/day benchmark.</li>
+                            <li>Updated cost estimates for both PM Surya Ghar and commercial categories.</li>
+                            <li>AI guidance and EMI planning tools so you can budget confidently.</li>
+                        </ul>
+                    </article>
+
+                    <article class="info-card" aria-labelledby="next-steps">
+                        <h3 id="next-steps">Need Extra Help?</h3>
+                        <p>Save your results, then reach out to our advisory team for a site survey or to lock in financing. You can call <a href="tel:+917070278178" style="color: var(--primary-main); font-weight: 600;">+91&nbsp;70702&nbsp;78178</a> or email <a href="mailto:connect@dakshayani.co.in" style="color: var(--primary-main); font-weight: 600;">connect@dakshayani.co.in</a> for personalised recommendations.</p>
+                        <p style="margin-top: 0.75rem; font-size: 0.85rem; color: var(--base-500);">Estimates are indicative and final quotes depend on shadow analysis, DISCOM approvals, and financing eligibility.</p>
+                    </article>
+                </div>
+            </div>
+        </section>
+
+        <audio id="tts-audio-player" style="display: none;"></audio>
+
+    </main>
+
+    <script>
+        // --- NOTE: This block contains the essential JavaScript logic for the calculator. ---
+        // --- It MUST be preserved to maintain functionality. ---
+        const GEMINI_TEXT_MODEL = 'gemini-2.5-flash-preview-05-20';
+        const GEMINI_TTS_MODEL = 'gemini-2.5-flash-preview-tts';
+
+        let API_KEY = '';
+        let API_URL_TEXT = '';
+        let API_URL_TTS = '';
+        let apiKeyPromise = null;
+
+        function configureGeminiEndpoints(key) {
+            API_KEY = key;
+            API_URL_TEXT = `https://generativelanguage.googleapis.com/v1beta/models/${GEMINI_TEXT_MODEL}:generateContent?key=${API_KEY}`;
+            API_URL_TTS = `https://generativelanguage.googleapis.com/v1beta/models/${GEMINI_TTS_MODEL}:generateContent?key=${API_KEY}`;
+        }
+
+        function loadApiKey() {
+            if (!apiKeyPromise) {
+                apiKeyPromise = fetch('api.txt')
+                    .then(response => {
+                        if (!response.ok) {
+                            throw new Error('Failed to load API key.');
+                        }
+                        return response.text();
+                    })
+                    .then(text => {
+                        const key = text.trim();
+                        if (!key) {
+                            throw new Error('API key file is empty.');
+                        }
+                        configureGeminiEndpoints(key);
+                    })
+                    .catch(error => {
+                        console.error('API key initialization failed:', error);
+                        throw error;
+                    });
+            }
+            return apiKeyPromise;
+        }
+
+        async function ensureApiKeyLoaded() {
+            if (!API_KEY) {
+                try {
+                    await loadApiKey();
+                } catch (error) {
+                    showMessage('Unable to load AI configuration. Please try again later.');
+                    throw error;
+                }
+            }
+        }
+
+        const MAX_RETRIES = 3;
+
+        // --- Rate Data (From original calculator.html) ---
+        let pmSuryaGharRates = {
+            1: 68450, // Extrapolated from 2kWp rate
+            2: 140900,
+            3: 183900,
+            4: 248900,
+            5: 272900,
+            6: 341900,
+            7: 382900,
+            8: 424900,
+            9: 454900,
+            10: 483900
+        };
+
+        let nonPmSuryaGharRates = {
+            1: 54450, // Extrapolated from 2kWp rate
+            2: 110900,
+            3: 146900,
+            4: 210900,
+            5: 237900,
+            6: 314900,
+            7: 349900,
+            8: 388900,
+            9: 431900,
+            10: 456900
+        };
+
+        function showMessage(text) {
+            document.getElementById('message-text').textContent = text;
+            document.getElementById('message-modal').style.display = 'block';
+        }
+
+        async function handleFetchWithRetry(url, payload, retries = 0) {
+            try {
+                const response = await fetch(url, {
+                    method: 'POST',
+                    headers: { 'Content-Type': 'application/json' },
+                    body: JSON.stringify(payload)
+                });
+
+                if (!response.ok) {
+                    if (response.status === 429 && retries < MAX_RETRIES) {
+                        const delay = Math.pow(2, retries) * 1000 + Math.random() * 1000;
+                        await new Promise(resolve => setTimeout(resolve, delay));
+                        return handleFetchWithRetry(url, payload, retries + 1);
+                    }
+                    throw new Error(`API Error: ${response.status} ${response.statusText}`);
+                }
+                return response.json();
+            } catch (error) {
+                console.error("Fetch failed after all retries:", error);
+                throw error;
+            }
+        }
+
+        let currentSolarEstimate = {
+            requiredSize: 0, // kWp
+            monthlyConsumption: 0, // kWh
+            unitRate: 0, // ₹/kWh
+            grossCost: 0, // ₹
+            subsidy: 0, // ₹
+            netCost: 0, // ₹ (The Loan Amount)
+            systemType: 'residential'
+        };
+
+        const LOCAL_UNITS_PER_KW_PER_MONTH = 150; // 5 units/day * 30 days
+        const AREA_PER_KW = 100; // sq. ft. per kWp (approx)
+
+        function getGrossCost(size, type) {
+            const rates = type === 'residential' ? pmSuryaGharRates : nonPmSuryaGharRates;
+            const lookupSize = Math.ceil(size);
+
+            if (lookupSize <= 1) return rates[1] || 0;
+            if (lookupSize >= 10) return rates[10] || 0;
+            
+            return rates[lookupSize] || 0;
+        }
+
+        function getSubsidy(size, type) {
+            if (type !== 'residential') return 0;
+            
+            if (size <= 2) {
+                return size * 30000;
+            } else if (size > 2 && size <= 3) {
+                return 60000 + (size - 2) * 18000;
+            } else {
+                return 78000;
+            }
+        }
+        
+        function calculateSolar(e, inputMethod) {
+            e.preventDefault();
+            
+            const initialMessage = document.getElementById('initial-message-results');
+            const resultsContainer = document.getElementById('calculated-results');
+            const loading = document.getElementById('loading-spinner');
+            
+            initialMessage.style.display = 'none';
+            resultsContainer.classList.add('hidden');
+            loading.style.display = 'flex';
+
+            let consumption = 0;
+            let rate = 0;
+            let type = 'residential';
+            let validationError = '';
+
+            if (inputMethod === 'units') {
+                consumption = parseFloat(document.getElementById('input-units').value);
+                rate = parseFloat(document.getElementById('units-rate').value);
+                type = document.getElementById('units-type').value;
+                if (isNaN(consumption) || consumption <= 0) validationError = 'Please enter a valid Monthly Units Consumed.';
+            } else if (inputMethod === 'bill') {
+                const billAmount = parseFloat(document.getElementById('bill-amount').value);
+                rate = parseFloat(document.getElementById('bill-rate').value);
+                type = document.getElementById('bill-type').value;
+
+                if (isNaN(billAmount) || billAmount <= 0) validationError = 'Please enter a valid Monthly Bill Amount.';
+                else if (isNaN(rate) || rate <= 0) validationError = 'Please enter a valid Average Unit Rate.';
+                else consumption = billAmount / rate;
+            } else if (inputMethod === 'load') {
+                const whPerDay = calculateLoadWhPerDay();
+                consumption = (whPerDay * 30) / 1000;
+                rate = parseFloat(document.getElementById('load-rate').value);
+                type = document.getElementById('load-profile').value === 'residential' ? 'residential' : 'commercial';
+                if (whPerDay === 0) validationError = 'Please enter a valid appliance load (W/h).';
+            }
+
+            if (validationError) {
+                loading.style.display = 'none';
+                resultsContainer.classList.add('hidden');
+                initialMessage.style.display = 'block';
+                showMessage(validationError);
+                return;
+            }
+            if (isNaN(rate) || rate <= 0) rate = 6.50;
+
+            let requiredSize = consumption / LOCAL_UNITS_PER_KW_PER_MONTH;
+            requiredSize = Math.ceil(requiredSize * 2) / 2;
+            if (requiredSize < 1) requiredSize = 1;
+            if (type === 'residential' && requiredSize > 10) requiredSize = 10;
+
+            let grossCost = getGrossCost(requiredSize, type);
+            let subsidy = getSubsidy(requiredSize, type);
+            let netCost = Math.max(0, grossCost - subsidy);
+            let annualSavings = consumption * rate * 12;
+
+            currentSolarEstimate = {
+                requiredSize,
+                monthlyConsumption: consumption,
+                unitRate: rate,
+                grossCost,
+                subsidy,
+                netCost,
+                systemType: type
+            };
+
+            document.getElementById('system-size-output').textContent = requiredSize.toFixed(1) + ' kWp';
+            document.getElementById('monthly-gen-output').textContent = (requiredSize * LOCAL_UNITS_PER_KW_PER_MONTH).toFixed(0) + ' Units';
+            document.getElementById('annual-savings-output').textContent = '₹' + annualSavings.toLocaleString('en-IN', { maximumFractionDigits: 0 });
+            document.getElementById('area-output').textContent = (requiredSize * AREA_PER_KW).toFixed(0) + ' sq. ft.';
+            
+            document.getElementById('loan-amount').value = netCost.toFixed(0);
+            document.getElementById('emi-output-container').classList.add('hidden');
+
+            document.getElementById('ai-advisory-output').innerHTML = '<p class="loader"><i class="fa-solid fa-spinner fa-spin"></i> Generating personalized advice...</p>';
+            document.getElementById('financial-summary-output').innerHTML = '<p class="loader"><i class="fa-solid fa-spinner fa-spin"></i> Finalizing costs...</p>';
+            
+            Promise.all([
+                callAIGuidance(requiredSize, netCost, annualSavings, type),
+                callAIFinancialSummary(requiredSize, grossCost, subsidy, netCost, annualSavings, type)
+            ]).finally(() => {
+                 loading.style.display = 'none';
+                 resultsContainer.classList.remove('hidden');
+            });
+        }
+        
+        function buildUserContent(text) {
+            return [{ role: 'user', parts: [{ text }] }];
+        }
+
+        function extractCandidateText(result) {
+            const parts = result?.candidates?.[0]?.content?.parts;
+            if (!Array.isArray(parts)) {
+                return '';
+            }
+            const textPart = parts.find(part => typeof part?.text === 'string');
+            return textPart?.text?.trim() || '';
+        }
+
+        function sanitiseParagraph(text) {
+            const div = document.createElement('div');
+            div.textContent = text;
+            return div.innerHTML;
+        }
+
+        function extractJsonPayload(rawText) {
+            if (typeof rawText !== 'string') {
+                return null;
+            }
+            const trimmed = rawText.trim();
+            if (!trimmed) {
+                return null;
+            }
+            try {
+                return JSON.parse(trimmed);
+            } catch (error) {
+                const match = trimmed.match(/\{[\s\S]*\}/);
+                if (match) {
+                    try {
+                        return JSON.parse(match[0]);
+                    } catch (_) {
+                        return null;
+                    }
+                }
+                return null;
+            }
+        }
+
+        async function callAIGuidance(size, cost, savings, type) {
+            const prompt = `Act as Dakshayani Enterprises' lead solar advisor. Based on a customer's estimated requirement of a ${size.toFixed(1)} kWp ${type} solar system, which offers an estimated annual saving of ₹${savings.toLocaleString('en-IN', { maximumFractionDigits: 0 })} and a net investment of ₹${cost.toLocaleString('en-IN', { maximumFractionDigits: 0 })}, provide a concise, single-paragraph advisory. Focus on the core benefits (savings, PM Surya Ghar subsidy/finance, ROI) and the next necessary step (site survey).`;
+            const outputEl = document.getElementById('ai-advisory-output');
+
+            const payload = {
+                contents: buildUserContent(prompt),
+                systemInstruction: {
+                    role: 'system',
+                    parts: [{ text: "You are a friendly and professional solar expert based in Jharkhand, India. Use encouraging and clear language. Your output must be a single HTML paragraph without headings or lists." }]
+                }
+            };
+
+            try {
+                await ensureApiKeyLoaded();
+                const result = await handleFetchWithRetry(API_URL_TEXT, payload);
+                const text = extractCandidateText(result) || "Could not generate advisory. Please try again.";
+                const safeParagraph = sanitiseParagraph(text);
+                outputEl.innerHTML = `<p style="color: var(--base-700);">${safeParagraph}</p>`;
+            } catch (error) {
+                console.error('AI advisory error:', error);
+                const message = error?.message?.includes('API key')
+                    ? 'AI advisory is unavailable because the configuration could not be loaded.'
+                    : 'Failed to generate AI advisory due to a network error.';
+                outputEl.innerHTML = `<p style="color: #EF4444; font-size: 0.875rem;">${message}</p>`;
+            }
+        }
+        
+        async function callAIFinancialSummary(size, grossCost, subsidy, netCost, annualSavings, type) {
+            const prompt = `Generate a financial summary for a ${size.toFixed(1)} kWp solar system (Type: ${type}). Key figures are: Gross Cost: ₹${grossCost}, Subsidy: ₹${subsidy}, Net Investment: ₹${netCost}, Annual Savings: ₹${annualSavings}. The summary should be a concise list of 4 bullet points, in either Hindi or English, detailing the investment, subsidy amount, annual savings, and total project type.`;
+            const outputEl = document.getElementById('financial-summary-output');
+
+            const payload = {
+                contents: buildUserContent(prompt),
+                generationConfig: {
+                    responseMimeType: "application/json",
+                    responseSchema: {
+                        type: "OBJECT",
+                        properties: {
+                            language: { type: "STRING", enum: ["English", "Hindi"] },
+                            points: {
+                                type: "ARRAY",
+                                items: { type: "STRING" }
+                            }
+                        },
+                        propertyOrdering: ["language", "points"]
+                    }
+                }
+            };
+
+            try {
+                await ensureApiKeyLoaded();
+                const result = await handleFetchWithRetry(API_URL_TEXT, payload);
+                const jsonText = extractCandidateText(result);
+                const parsedJson = extractJsonPayload(jsonText);
+
+                if (!parsedJson || !Array.isArray(parsedJson.points)) {
+                    throw new Error('Invalid financial summary payload');
+                }
+
+                let html = `<ul>`;
+                parsedJson.points.forEach(point => {
+                    html += `<li>${sanitiseParagraph(point)}</li>`;
+                });
+                html += `</ul>`;
+
+                outputEl.innerHTML = html;
+            } catch (error) {
+                const message = error?.message?.includes('API key')
+                    ? 'Financial snapshot is unavailable because the AI configuration could not be loaded.'
+                    : 'Failed to generate Financial Snapshot.';
+                outputEl.innerHTML = `<p style="color: #EF4444; font-size: 0.875rem;">${message}</p>`;
+                console.error("Structured JSON Error:", error);
+            }
+        }
+        
+        function base64ToArrayBuffer(base64) {
+            const binaryString = atob(base64);
+            const len = binaryString.length;
+            const bytes = new Uint8Array(len);
+            for (let i = 0; i < len; i++) {
+                bytes[i] = binaryString.charCodeAt(i);
+            }
+            return bytes.buffer;
+        }
+
+        function pcmToWav(pcm16, sampleRate = 24000) {
+            const numChannels = 1;
+            const bytesPerSample = 2;
+            const byteRate = sampleRate * numChannels * bytesPerSample;
+            const blockAlign = numChannels * bytesPerSample;
+
+            const buffer = new ArrayBuffer(44 + pcm16.byteLength);
+            const view = new DataView(buffer);
+
+            view.setUint32(0, 0x52494646, false);
+            view.setUint32(4, 36 + pcm16.byteLength, true);
+            view.setUint32(8, 0x57415645, false);
+            view.setUint32(12, 0x666d7420, false);
+            view.setUint32(16, 16, true);
+            view.setUint16(20, 1, true);
+            view.setUint16(22, numChannels, true);
+            view.setUint32(24, sampleRate, true);
+            view.setUint32(28, byteRate, true);
+            view.setUint16(32, blockAlign, true);
+            view.setUint16(34, 16, true);
+            view.setUint32(36, 0x64617461, false);
+            view.setUint32(40, pcm16.byteLength, true);
+
+            const dataView = new Uint8Array(buffer, 44);
+            dataView.set(new Uint8Array(pcm16.buffer));
+
+            return new Blob([view], { type: 'audio/wav' });
+        }
+        
+        async function callTTSUnitRate() {
+            const button = document.querySelector('.tts-button');
+            const originalHtml = button.innerHTML;
+            const player = document.getElementById('tts-audio-player');
+            
+            button.disabled = true;
+            button.innerHTML = '<i class="fa-solid fa-spinner fa-spin"></i> Loading Audio...';
+
+            const ttsText = "Average Unit Rate is calculated by dividing your total monthly bill amount by the total units of electricity consumed. This gives you the actual rupee cost per unit you pay, which is essential for accurate solar savings projections.";
+
+            const payload = {
+                contents: buildUserContent(ttsText),
+                generationConfig: {
+                    responseModalities: ["AUDIO"],
+                    speechConfig: {
+                        voiceConfig: { prebuiltVoiceConfig: { voiceName: "Kore" } }
+                    }
+                },
+                model: "gemini-2.5-flash-preview-tts"
+            };
+
+            try {
+                await ensureApiKeyLoaded();
+                const result = await handleFetchWithRetry(API_URL_TTS, payload);
+                const part = result.candidates?.[0]?.content?.parts?.[0];
+                const audioData = part?.inlineData?.data;
+                const mimeType = part?.inlineData?.mimeType;
+
+                if (audioData && mimeType && mimeType.startsWith("audio/")) {
+                    const pcmData = base64ToArrayBuffer(audioData);
+                    const pcm16 = new Int16Array(pcmData);
+                    const sampleRate = 24000;
+                    
+                    const wavBlob = pcmToWav(pcm16, sampleRate);
+                    const audioUrl = URL.createObjectURL(wavBlob);
+                    
+                    player.src = audioUrl;
+                    player.play();
+                    
+                    button.innerHTML = '<i class="fa-solid fa-volume-up"></i> Playing...';
+                    
+                    player.onended = () => {
+                        button.innerHTML = originalHtml;
+                        button.disabled = false;
+                        URL.revokeObjectURL(audioUrl);
+                    };
+                } else {
+                    showMessage('Audio Error', 'Failed to decode audio data.');
+                    button.innerHTML = originalHtml;
+                    button.disabled = false;
+                }
+            } catch (error) {
+                console.error('TTS error:', error);
+                const message = error?.message?.includes('API key')
+                    ? 'Unable to play audio because the AI configuration could not be loaded.'
+                    : 'Failed to connect to TTS service.';
+                showMessage(message);
+                button.innerHTML = originalHtml;
+                button.disabled = false;
+            }
+        }
+
+        function calculateEMI() {
+            const P = currentSolarEstimate.netCost;
+            const R_annual = parseFloat(document.getElementById('interest-rate').value);
+            const N = parseFloat(document.getElementById('loan-tenure').value);
+
+            if (P <= 0) {
+                showMessage('Financing Required', 'No loan is needed. Your subsidy covers the cost!');
+                document.getElementById('emi-output-container').classList.add('hidden');
+                return;
+            }
+            if (isNaN(R_annual) || R_annual < 0 || N <= 0 || N < 12 || N > 180) {
+                showMessage('Input Error', 'Please check interest rate and tenure.');
+                return;
+            }
+
+            const R_monthly = (R_annual / 100) / 12;
+            
+            let emi = 0;
+            let totalInterest = 0;
+            
+            if (R_monthly === 0) {
+                 emi = P / N;
+                 totalInterest = 0;
+            } else {
+                 emi = P * R_monthly * Math.pow(1 + R_monthly, N) / (Math.pow(1 + R_monthly, N) - 1);
+                 totalInterest = (emi * N) - P;
+            }
+
+            const monthlySavings = (currentSolarEstimate.monthlyConsumption * currentSolarEstimate.unitRate);
+            
+            document.getElementById('emi-monthly-output').textContent = '₹' + emi.toLocaleString('en-IN', { maximumFractionDigits: 0 });
+            document.getElementById('total-interest').textContent = totalInterest.toLocaleString('en-IN', { maximumFractionDigits: 0 });
+            document.getElementById('emi-tenure').textContent = N.toFixed(0);
+            
+            const messageEl = document.getElementById('saving-vs-emi-message');
+            if (monthlySavings > emi) {
+                const netCashflow = monthlySavings - emi;
+                messageEl.textContent = `Excellent! Your estimated monthly savings (₹${monthlySavings.toFixed(0)}) are higher than your EMI. You achieve immediate net savings of ₹${netCashflow.toFixed(0)}/month!`;
+                messageEl.style.color = '#10B981';
+            } else {
+                 messageEl.textContent = `Your estimated monthly bill reduction (₹${monthlySavings.toFixed(0)}) helps offset most of your EMI. You are building an asset with low monthly outflow.`;
+                 messageEl.style.color = '#F59E0B';
+            }
+            
+            document.getElementById('emi-output-container').classList.remove('hidden');
+        }
+
+        const FORM_SEQUENTIAL_STEPS = {
+            units: [
+                { trigger: 'input-units', target: 'units-step-2' },
+                { trigger: 'units-rate', target: 'units-step-3' }
+            ],
+            bill: [
+                { trigger: 'bill-amount', target: 'bill-step-2' },
+                { trigger: 'bill-rate', target: 'bill-step-3' }
+            ],
+        };
+
+        function checkFormSequential(formId) {
+            const steps = FORM_SEQUENTIAL_STEPS[formId];
+            const submitBtn = document.getElementById(`${formId}-submit-btn`);
+            let allPreviousFilled = true;
+
+            if (steps) {
+                for (let i = 0; i < steps.length; i++) {
+                    const step = steps[i];
+                    const triggerEl = document.getElementById(step.trigger);
+                    const targetEl = document.getElementById(step.target);
+
+                    const isTriggerValid = (triggerEl?.value?.trim() !== '' && parseFloat(triggerEl?.value) > 0);
+
+                    if (targetEl) {
+                        if (allPreviousFilled && isTriggerValid) {
+                            targetEl.classList.add('show');
+                        } else {
+                            targetEl.classList.remove('show');
+                            allPreviousFilled = false;
+                        }
+                    }
+                    
+                    if (!isTriggerValid) {
+                        allPreviousFilled = false;
+                    }
+                }
+
+                if (allPreviousFilled && document.getElementById(steps[steps.length - 1].target).classList.contains('show')) {
+                    submitBtn?.classList.add('show');
+                } else {
+                    submitBtn?.classList.remove('show');
+                }
+            } else if (formId === 'load') {
+                const loadRateEl = document.getElementById('load-rate');
+                if (loadRateEl && loadRateEl.value.trim() !== '' && parseFloat(loadRateEl.value) > 0) {
+                    submitBtn?.classList.add('show');
+                } else {
+                    submitBtn?.classList.remove('show');
+                }
+            }
+        }
+        
+        function showInputMethod(method) {
+            const allForms = document.querySelectorAll('#input-forms-container form');
+            const allTabs = document.querySelectorAll('.tab-selector button');
+
+            allForms.forEach(form => form.classList.remove('active'));
+            allTabs.forEach(tab => tab.classList.remove('active'));
+
+            document.querySelectorAll('.hidden-step').forEach(el => el.classList.remove('show'));
+
+            document.getElementById(`form-${method}`).classList.add('active');
+            document.getElementById(`tab-${method}`).classList.add('active');
+            
+            if (method === 'units') {
+                document.getElementById('input-units').focus();
+            } else if (method === 'bill') {
+                document.getElementById('bill-amount').focus();
+            } else if (method === 'load') {
+                populateLoadTable(document.getElementById('load-profile').value); 
+                document.getElementById('load-profile').focus();
+            }
+        }
+
+        const APPLIANCE_LOADS = {
+            residential: [
+                { name: "LED Lights (10W)", wattage: 10, count: 10, hours: 6, inputId: "res-light" },
+                { name: "Ceiling Fan (75W)", wattage: 75, count: 4, hours: 10, inputId: "res-fan" },
+                { name: "Refrigerator (150W)", wattage: 150, count: 1, hours: 24, inputId: "res-fridge" },
+                { name: "AC (1.5 Ton, 1500W)", wattage: 1500, count: 1, hours: 4, inputId: "res-ac" }
+            ],
+            commercial: [
+                { name: "Desktops/Laptops (150W)", wattage: 150, count: 15, hours: 8, inputId: "comm-pc" },
+                { name: "Office Lighting (LED, 20W)", wattage: 20, count: 25, hours: 10, inputId: "comm-light" },
+                { name: "Central HVAC (5kW)", wattage: 5000, count: 1, hours: 8, inputId: "comm-hvac" },
+                { name: "Printers/Misc. (500W)", wattage: 500, count: 2, hours: 4, inputId: "comm-misc" }
+            ],
+             industrial: [
+                { name: "Motor (5 HP/3.73kW)", wattage: 3730, count: 2, hours: 10, inputId: "ind-motor" },
+                { name: "High Bay Lighting (200W)", wattage: 200, count: 10, hours: 12, inputId: "ind-light" },
+                { name: "Welding Equipment (5kW)", wattage: 5000, count: 1, hours: 2, inputId: "ind-weld" },
+                { name: "Office/Admin Load (1kW)", wattage: 1000, count: 1, hours: 8, inputId: "ind-admin" }
+            ],
+            institutional: [
+                { name: "Classroom Lighting (1kW)", wattage: 1000, count: 10, hours: 6, inputId: "inst-light" },
+                { name: "Computers Lab (150W)", wattage: 150, count: 30, hours: 4, inputId: "inst-pc" },
+                { name: "Elevator/Lift (3kW)", wattage: 3000, count: 1, hours: 4, inputId: "inst-lift" },
+                { name: "Water Coolers (500W)", wattage: 500, count: 3, hours: 8, inputId: "inst-cooler" }
+            ]
+        };
+        
+        function populateLoadTable(profile) {
+            const tableBody = document.getElementById('load-table-body');
+            tableBody.innerHTML = '';
+            const profileData = APPLIANCE_LOADS[profile];
+            
+            profileData.forEach((appliance, index) => {
+                const row = document.createElement('tr');
+                row.className = index % 2 === 0 ? 'bg-white' : 'bg-gray-50';
+                
+                const whPerDay = appliance.wattage * appliance.count * appliance.hours;
+
+                row.innerHTML = `
+                    <td class="px-2 py-1 font-semibold">${appliance.name}</td>
+                    <td class="px-2 py-1 text-center"><input type="number" data-wattage="${appliance.wattage}" data-hours="${appliance.hours}" data-type="count" style="width: 3rem; text-align: center; border: 1px solid var(--base-300); border-radius: 0.25rem;" value="${appliance.count}" min="0" oninput="updateLoadCalculation(); checkFormSequential('load');"></td>
+                    <td class="px-2 py-1 text-center"><input type="number" data-count="${appliance.count}" data-hours="${appliance.hours}" data-type="wattage" style="width: 4rem; text-align: center; border: 1px solid var(--base-300); border-radius: 0.25rem;" value="${appliance.wattage}" min="0" oninput="updateLoadCalculation(); checkFormSequential('load');"></td>
+                    <td class="px-2 py-1 text-center"><input type="number" data-wattage="${appliance.wattage}" data-count="${appliance.count}" data-type="hours" style="width: 3rem; text-align: center; border: 1px solid var(--base-300); border-radius: 0.25rem;" value="${appliance.hours}" min="0" max="24" oninput="updateLoadCalculation(); checkFormSequential('load');"></td>
+                    <td class="px-2 py-1 text-right font-medium" data-wh-output>${whPerDay.toLocaleString()}</td>
+                `;
+                tableBody.appendChild(row);
+            });
+
+            const totalRow = document.createElement('tr');
+            totalRow.className = 'font-bold';
+            totalRow.style.backgroundColor = 'var(--primary-bg)';
+            totalRow.innerHTML = `
+                <td class="px-2 py-2" colspan="4">Total Watt-Hours / Day</td>
+                <td class="px-2 py-2 text-right" id="total-wh-per-day">0</td>
+            `;
+            tableBody.appendChild(totalRow);
+
+            document.getElementById('load-step-2')?.classList.add('show');
+            checkFormSequential('load');
+
+            updateLoadCalculation();
+        }
+
+        function calculateLoadWhPerDay() {
+            let totalWh = 0;
+            const rows = document.querySelectorAll('#load-table-body tr:not(:last-child)');
+            
+            rows.forEach(row => {
+                const countInput = row.querySelector('input[data-type="count"]');
+                const wattageInput = row.querySelector('input[data-type="wattage"]');
+                const hoursInput = row.querySelector('input[data-type="hours"]');
+                const outputCell = row.querySelector('[data-wh-output]');
+                
+                const count = parseFloat(countInput?.value) || 0;
+                const wattage = parseFloat(wattageInput?.value) || 0;
+                const hours = parseFloat(hoursInput?.value) || 0;
+
+                const rowWh = count * wattage * hours;
+                
+                if (outputCell) outputCell.textContent = rowWh.toLocaleString();
+                totalWh += rowWh;
+            });
+
+            document.getElementById('total-wh-per-day').textContent = totalWh.toLocaleString();
+            return totalWh;
+        }
+
+        function updateLoadCalculation() {
+             calculateLoadWhPerDay();
+        }
+
+        function openRateModal() {
+            populateRateTable('pm-rates-table', pmSuryaGharRates);
+            populateRateTable('non-pm-rates-table', nonPmSuryaGharRates);
+            document.getElementById('rate-update-modal').style.display = 'block';
+        }
+
+        function closeRateModal() {
+            document.getElementById('rate-update-modal').style.display = 'none';
+        }
+
+        function populateRateTable(tableId, rates) {
+            const table = document.getElementById(tableId);
+            table.innerHTML = `<thead><tr><th>System Size (kWp)</th><th>Price (₹)</th></tr></thead><tbody>`;
+            for (const size in rates) {
+                const row = `<tr>
+                    <td>${size} kWp</td>
+                    <td><input type="number" id="rate-${tableId}-${size}" value="${rates[size]}"></td>
+                </tr>`;
+                table.innerHTML += row;
+            }
+            table.innerHTML += `</tbody>`;
+        }
+
+        function saveRates() {
+            const pmTable = document.getElementById('pm-rates-table');
+            const nonPmTable = document.getElementById('non-pm-rates-table');
+
+            for (const size in pmSuryaGharRates) {
+                pmSuryaGharRates[size] = parseInt(document.getElementById(`rate-pm-rates-table-${size}`).value) || 0;
+            }
+            for (const size in nonPmSuryaGharRates) {
+                nonPmSuryaGharRates[size] = parseInt(document.getElementById(`rate-non-pm-rates-table-${size}`).value) || 0;
+            }
+            
+            showMessage('Rates updated successfully for this session.');
+            closeRateModal();
+        }
+
+
+        document.addEventListener('DOMContentLoaded', () => {
+            populateLoadTable('residential');
+            showInputMethod('units');
+            
+            document.querySelectorAll('input[type="number"][oninput]').forEach(input => {
+                input.addEventListener('input', () => {
+                    const formId = input.closest('form').id.replace('form-', '');
+                    checkFormSequential(formId);
+                });
+            });
+        });
+    </script>
+
+  <footer class="site-footer"></footer>
+
+  <script src="script.js" defer></script>
+</body>
+
+</html>