--- conflicted
+++ resolved
@@ -1,4405 +1,4081 @@
-/* ============================================================
-   Global Theme Tokens
-   ============================================================ */
-:root {
-  --primary-dark: #d97706;
-  --primary-main: #fbbf24;
-  --primary-light: #fde68a;
-  --primary-bg: #fffbeb;
-  --accent-blue-dark: #1e3a8a;
-  --accent-blue-main: #3b82f6;
-  --base-900: #0f172a;
-  --base-700: #334155;
-  --base-600: #64748b;
-  --base-400: #94a3b8;
-  --base-300: #d1d5db;
-  --surface: #ffffff;
-  --alt-surface: #f9fafb;
-  --shadow-soft: 0 12px 32px rgba(15, 23, 42, 0.08);
-  --shadow-card: 0 10px 30px rgba(15, 23, 42, 0.12);
-  --radius-card: 1.25rem;
-  --hero-image-url: url('images/hero/hero.png');
-  --hero-overlay-color: rgba(15, 23, 42, 0.82);
-  --festival-banner-bg: linear-gradient(120deg, rgba(14, 116, 144, 0.92), rgba(15, 118, 110, 0.8));
-  --festival-banner-color: #f0fdfa;
-  --festival-banner-glow: 0 18px 38px -25px rgba(45, 212, 191, 0.9);
-  --festival-highlight: rgba(253, 224, 71, 0.35);
-}
-
-/* ============================================================
-   Base Styles & Typography
-   ============================================================ */
-* {
-  box-sizing: border-box;
-}
-
-html {
-  scroll-behavior: smooth;
-}
-
-body {
-  margin: 0;
-  font-family: 'Poppins', sans-serif;
-  color: var(--base-700);
-  background: var(--surface);
-  line-height: 1.6;
-  font-size: 16px;
-  -webkit-font-smoothing: antialiased;
-  -moz-osx-font-smoothing: grayscale;
-}
-
-img {
-  max-width: 100%;
-  height: auto;
-  display: block;
-}
-
-a {
-  color: inherit;
-  text-decoration: none;
-  transition: color 0.2s ease, opacity 0.2s ease;
-}
-
-a:hover,
-a:focus-visible {
-  color: var(--primary-dark);
-}
-
-.hindi {
-  font-family: 'Noto Sans Devanagari', sans-serif;
-}
-
-h1,
-h2,
-h3,
-h4,
-h5,
-h6 {
-  color: var(--accent-blue-dark);
-  font-weight: 800;
-  font-family: 'Poppins', sans-serif;
-  margin: 0 0 0.75rem;
-}
-
-h1 {
-  font-size: clamp(2.5rem, 8vw, 4rem);
-  line-height: 1.1;
-}
-
-h2 {
-  font-size: clamp(2rem, 6vw, 3rem);
-}
-
-h3 {
-  font-size: 1.75rem;
-}
-
-p {
-  margin: 0 0 1rem;
-}
-
-/* ============================================================
-   Utility Helpers
-   ============================================================ */
-.text-xs { font-size: 0.75rem; }
-.text-sm { font-size: 0.9rem; }
-.text-base { font-size: 1rem; }
-.text-lg { font-size: 1.125rem; }
-.text-xl { font-size: 1.35rem; }
-.text-2xl { font-size: 1.6rem; }
-.text-3xl { font-size: 1.9rem; }
-.text-4xl { font-size: 2.25rem; }
-
-.font-semibold { font-weight: 600; }
-.font-bold { font-weight: 700; }
-.font-extrabold { font-weight: 800; }
-
-.mt-2 { margin-top: 0.5rem; }
-.mt-4 { margin-top: 1rem; }
-.mt-6 { margin-top: 1.5rem; }
-.mt-8 { margin-top: 2rem; }
-.mt-10 { margin-top: 2.5rem; }
-.mt-12 { margin-top: 3rem; }
-.mb-0 { margin-bottom: 0; }
-.mb-2 { margin-bottom: 0.5rem; }
-.mb-4 { margin-bottom: 1rem; }
-.mb-6 { margin-bottom: 1.5rem; }
-.mb-8 { margin-bottom: 2rem; }
-
-.text-center { text-align: center; }
-.text-left { text-align: left; }
-<<<<<<< HEAD
-.text-right { text-align: right; }
-.text-brand-dark { color: var(--base-900); }
-.text-muted { color: var(--base-600); }
-.sr-only {
-  position: absolute;
-  width: 1px;
-  height: 1px;
-  padding: 0;
-  margin: -1px;
-  overflow: hidden;
-  clip: rect(0, 0, 0, 0);
-  white-space: nowrap;
-  border: 0;
-}
-
-.badge {
-  display: inline-flex;
-=======
-.text-right { text-align: right; }
-.text-brand-dark { color: var(--base-900); }
-.text-muted { color: var(--base-600); }
-.sr-only {
-  position: absolute;
-  width: 1px;
-  height: 1px;
-  padding: 0;
-  margin: -1px;
-  overflow: hidden;
-  clip: rect(0, 0, 0, 0);
-  white-space: nowrap;
-  border: 0;
-}
-
-.badge {
-  display: inline-flex;
->>>>>>> e91dc093
-  align-items: center;
-  gap: 0.5rem;
-  background: rgba(15, 23, 42, 0.15);
-  color: var(--primary-light);
-  padding: 0.35rem 0.85rem;
-  border-radius: 999px;
-  font-size: 0.85rem;
-  letter-spacing: 0.5px;
-  text-transform: uppercase;
-}
-
-.lead {
-  font-size: 1.15rem;
-  color: var(--base-600);
-}
-
-.container {
-  max-width: 1200px;
-  margin: 0 auto;
-  padding: 0 1.5rem;
-}
-
-.section {
-  padding: 5rem 0;
-}
-
-.section.alt {
-  background: var(--alt-surface);
-}
-
-.head {
-  text-align: center;
-  max-width: 880px;
-  margin: 0 auto 3.5rem;
-}
-
-.grid {
-  display: grid;
-  gap: 2rem;
-}
-
-.grid.cols-2 { grid-template-columns: repeat(2, minmax(0, 1fr)); }
-.grid.cols-3 { grid-template-columns: repeat(3, minmax(0, 1fr)); }
-.grid.cols-4 { grid-template-columns: repeat(4, minmax(0, 1fr)); }
-
-/* ============================================================
-   Shared Subpage Hero Layout
-   ============================================================ */
-.page-hero {
-  position: relative;
-  padding: 5rem 0;
-  background: linear-gradient(135deg, rgba(15, 23, 42, 0.9), rgba(30, 64, 175, 0.85));
-  color: var(--surface);
-  overflow: hidden;
-  isolation: isolate;
-}
-
-.page-hero::after {
-  content: '';
-  position: absolute;
-  inset: 0;
-  background: radial-gradient(circle at top right, rgba(251, 191, 36, 0.28), transparent 55%);
-  opacity: 0.85;
-}
-
-.page-hero .container {
-  position: relative;
-  z-index: 1;
-}
-
-.page-hero h1 {
-  color: #ffffff;
-  mix-blend-mode: difference;
-  text-shadow: 0 14px 35px rgba(15, 23, 42, 0.3);
-}
-
-@supports not (mix-blend-mode: difference) {
-  .page-hero h1 {
-    color: var(--surface);
-    text-shadow: 0 16px 38px rgba(15, 23, 42, 0.35);
-  }
-}
-
-.hero-inner {
-  display: grid;
-  gap: 3rem;
-}
-
-.hero-copy {
-  display: grid;
-  gap: 1.25rem;
-  align-content: center;
-}
-
-.hero-eyebrow {
-  display: inline-flex;
-  align-items: center;
-  gap: 0.5rem;
-  font-size: 0.85rem;
-  text-transform: uppercase;
-  letter-spacing: 0.14em;
-  background: rgba(255, 255, 255, 0.12);
-  padding: 0.4rem 0.9rem;
-  border-radius: 999px;
-  color: var(--primary-light);
-}
-
-.hero-metrics {
-  display: grid;
-  gap: 1rem;
-  grid-template-columns: repeat(auto-fit, minmax(140px, 1fr));
-}
-
-.hero-metric {
-  background: rgba(15, 23, 42, 0.35);
-  border: 1px solid rgba(148, 163, 184, 0.4);
-  border-radius: 1rem;
-  padding: 1.25rem 1.4rem;
-  display: grid;
-  gap: 0.4rem;
-}
-
-.hero-metric span:first-child {
-  font-size: 1.35rem;
-  font-weight: 800;
-}
-
-.hero-media {
-  position: relative;
-  border-radius: 1.75rem;
-  overflow: hidden;
-  box-shadow: 0 25px 60px -30px rgba(8, 47, 73, 0.6);
-}
-
-.hero-media img {
-  width: 100%;
-  height: 100%;
-  object-fit: cover;
-}
-
-.hero-media .caption {
-  position: absolute;
-  left: 1.25rem;
-  bottom: 1.25rem;
-  background: rgba(15, 23, 42, 0.75);
-  color: var(--surface);
-  padding: 0.65rem 1rem;
-  border-radius: 0.75rem;
-  font-size: 0.85rem;
-  letter-spacing: 0.05em;
-}
-
-@media (min-width: 992px) {
-  .hero-inner {
-    grid-template-columns: minmax(0, 1.1fr) minmax(0, 0.9fr);
-    align-items: center;
-  }
-}
-
-/* ============================================================
-   Buttons
-   ============================================================ */
-.btn {
-  display: inline-flex;
-  align-items: center;
-  justify-content: center;
-  gap: 0.5rem;
-  border-radius: 0.85rem;
-  font-weight: 700;
-  padding: 0.9rem 1.75rem;
-  border: 1px solid transparent;
-  cursor: pointer;
-  transition: transform 0.2s ease, box-shadow 0.2s ease, background-color 0.2s ease;
-}
-
-.btn-primary {
-  background: var(--primary-main);
-  color: var(--base-900);
-  box-shadow: 0 12px 24px rgba(251, 191, 36, 0.35);
-}
-
-.btn-primary:hover,
-.btn-primary:focus-visible {
-  background: var(--primary-dark);
-  transform: translateY(-2px);
-  box-shadow: 0 16px 30px rgba(217, 119, 6, 0.45);
-}
-
-.btn-secondary {
-  background: var(--accent-blue-dark);
-  color: var(--surface);
-  border-color: transparent;
-  box-shadow: 0 12px 26px rgba(30, 58, 138, 0.25);
-}
-
-.btn-secondary:hover,
-.btn-secondary:focus-visible {
-  background: var(--base-700);
-  transform: translateY(-2px);
-}
-
-.btn-link {
-  background: transparent;
-  padding: 0;
-  color: var(--accent-blue-main);
-}
-
-.btn-block {
-  width: 100%;
-}
-
-/* ============================================================
-   Header & Navigation
-   ============================================================ */
-.site-header {
-  position: sticky;
-  top: 0;
-  z-index: 50;
-  background: rgba(255, 255, 255, 0.98);
-  box-shadow: 0 1px 0 rgba(15, 23, 42, 0.06);
-  backdrop-filter: blur(8px);
-}
-
-.site-header .container {
-  padding-top: 0;
-  padding-bottom: 0;
-}
-
-.brand {
-  display: flex;
-  align-items: center;
-  gap: 0.75rem;
-}
-
-.brand-logo-em {
-  height: 2.4rem;
-  width: auto;
-  object-fit: contain;
-}
-
-.brand-text {
-  font-size: 1.45rem;
-  font-weight: 800;
-  color: var(--base-900);
-}
-
-.global-header {
-  position: sticky;
-  top: 0;
-  inset-inline: 0;
-  z-index: 60;
-  background: rgba(255, 255, 255, 0.98);
-  backdrop-filter: blur(12px);
-  border-bottom: 1px solid rgba(15, 23, 42, 0.08);
-  transition: box-shadow 0.2s ease, background 0.2s ease;
-  overflow-x: clip;
-}
-
-.global-header.is-sticky {
-  box-shadow: 0 18px 30px -25px rgba(15, 23, 42, 0.45);
-  background: rgba(248, 250, 252, 0.92);
-}
-
-.global-header .header-bar {
-  background: var(--base-900);
-  color: #e2e8f0;
-  font-size: 0.85rem;
-}
-
-.header-bar-inner {
-  display: flex;
-  align-items: center;
-  justify-content: space-between;
-  gap: 1rem;
-  padding: 0.5rem 0;
-  flex-wrap: wrap;
-}
-
-.header-contact {
-  display: flex;
-  align-items: center;
-  gap: 0.85rem 1.25rem;
-  flex-wrap: wrap;
-}
-
-.header-link {
-  display: inline-flex;
-  align-items: center;
-  gap: 0.35rem;
-  color: inherit;
-  background: transparent;
-  border: none;
-  padding: 0;
-  font: inherit;
-  cursor: pointer;
-  opacity: 0.9;
-}
-
-.header-link:hover,
-.header-link:focus-visible {
-  color: var(--primary-light);
-  opacity: 1;
-}
-
-.header-tools {
-  display: flex;
-  align-items: center;
-  gap: 0.75rem;
-  flex-wrap: wrap;
-}
-
-.header-tool {
-  display: inline-flex;
-  align-items: center;
-  gap: 0.35rem;
-  border-radius: 999px;
-  border: 1px solid rgba(148, 163, 184, 0.2);
-  padding: 0.35rem 0.9rem;
-  background: rgba(226, 232, 240, 0.12);
-  color: #e2e8f0;
-  font-size: 0.85rem;
-  font-weight: 500;
-  cursor: pointer;
-  transition: transform 0.2s ease, background 0.2s ease, color 0.2s ease;
-}
-
-.header-tool:hover,
-.header-tool:focus-visible {
-  background: rgba(148, 163, 184, 0.25);
-  color: #ffffff;
-  transform: translateY(-1px);
-}
-
-.header-language {
-  display: inline-flex;
-  align-items: center;
-  gap: 0.5rem;
-  flex-wrap: wrap;
-  min-width: 12rem;
-}
-
-.translate-widget {
-  min-width: 0;
-  display: flex;
-  align-items: center;
-}
-
-#google_translate_element .goog-te-gadget-simple {
-  background: transparent !important;
-  border: none !important;
-  padding: 0 !important;
-}
-
-#google_translate_element .goog-te-gadget {
-  font-size: 0;
-}
-
-#google_translate_element .goog-te-gadget span {
-  display: none !important;
-}
-
-#google_translate_element .goog-te-combo {
-  border-radius: 999px;
-  border: 1px solid rgba(148, 163, 184, 0.35);
-  padding: 0.35rem 0.75rem;
-  font-size: 0.85rem;
-  background: rgba(248, 250, 252, 0.15);
-  color: #0f172a;
-  width: 100%;
-  max-width: 12rem;
-}
-
-.header-tool--search {
-  background: rgba(148, 163, 184, 0.22);
-  color: #f8fafc;
-}
-
-.header-tool--search:hover,
-.header-tool--search:focus-visible {
-  background: rgba(148, 163, 184, 0.35);
-  color: #ffffff;
-}
-
-.global-header .header-inner {
-  display: flex;
-  align-items: center;
-  gap: 1.25rem;
-  flex-wrap: wrap;
-  padding: 1rem 0;
-}
-
-.global-header .header-inner > * {
-  min-width: 0;
-}
-
-.global-header .nav-desktop {
-  display: flex;
-  align-items: center;
-  justify-content: center;
-  flex: 1 1 100%;
-  order: 3;
-  gap: 0.75rem;
-  row-gap: 0.45rem;
-  flex-wrap: wrap;
-}
-
-.nav-actions {
-  display: flex;
-  align-items: center;
-  gap: 0.75rem;
-  flex-wrap: wrap;
-  margin-left: auto;
-  order: 2;
-}
-
-.nav-desktop {
-  display: flex;
-  align-items: center;
-  gap: 1rem;
-}
-
-.nav-desktop .nav-link {
-  display: inline-flex;
-  align-items: center;
-  gap: 0.35rem;
-  padding: 0.35rem 0.75rem;
-  border-radius: 0.65rem;
-  color: var(--base-700);
-  font-weight: 600;
-  line-height: 1.2;
-  text-align: left;
-}
-
-.nav-desktop .btn-secondary {
-  color: var(--surface);
-  background: var(--accent-blue-dark);
-  box-shadow: 0 12px 26px rgba(30, 58, 138, 0.25);
-}
-
-.nav-desktop .btn-secondary:hover,
-.nav-desktop .btn-secondary:focus-visible {
-  color: var(--surface);
-  background: var(--base-700);
-}
-
-.nav-desktop .nav-link:not(.btn-secondary).active,
-.nav-desktop .nav-link:not(.btn-secondary):hover,
-.nav-desktop .nav-link:not(.btn-secondary):focus-visible {
-  color: var(--accent-blue-dark);
-  background: rgba(59, 130, 246, 0.12);
-}
-
-.nav-dropdown {
-  position: relative;
-}
-
-.nav-dropdown-toggle {
-  border: none;
-  background: transparent;
-  font: inherit;
-  cursor: pointer;
-}
-
-.nav-dropdown-toggle .fa-chevron-down {
-  font-size: 0.75rem;
-  transition: transform 0.2s ease;
-}
-
-.nav-dropdown.is-open .nav-dropdown-toggle .fa-chevron-down,
-.nav-dropdown.is-active .nav-dropdown-toggle .fa-chevron-down {
-  transform: rotate(180deg);
-}
-
-.nav-dropdown-menu {
-  display: none;
-  position: absolute;
-  top: calc(100% + 0.5rem);
-  left: 0;
-  min-width: 14rem;
-  padding: 0.75rem;
-  border-radius: 0.85rem;
-  background: var(--surface);
-  box-shadow: 0 18px 40px rgba(15, 23, 42, 0.18);
-  border: 1px solid rgba(15, 23, 42, 0.06);
-  flex-direction: column;
-  gap: 0.35rem;
-  z-index: 20;
-}
-
-.nav-dropdown.is-open .nav-dropdown-menu,
-.nav-dropdown:hover .nav-dropdown-menu,
-.nav-dropdown:focus-within .nav-dropdown-menu {
-  display: flex;
-}
-
-.nav-dropdown-menu a {
-  padding: 0.5rem 0.75rem;
-  border-radius: 0.6rem;
-  color: var(--base-700);
-  font-weight: 600;
-}
-
-.nav-dropdown-menu a:hover,
-.nav-dropdown-menu a:focus-visible,
-.nav-dropdown-menu a.active {
-  background: rgba(59, 130, 246, 0.12);
-  color: var(--accent-blue-dark);
-}
-
-.nav-dropdown.is-active > .nav-dropdown-toggle,
-.nav-dropdown.is-open > .nav-dropdown-toggle {
-  color: var(--accent-blue-dark);
-  background: rgba(59, 130, 246, 0.12);
-}
-
-.menu-btn {
-  display: none;
-  border: none;
-  background: rgba(15, 23, 42, 0.08);
-  color: var(--base-900);
-  padding: 0.55rem 0.75rem;
-  border-radius: 0.75rem;
-  cursor: pointer;
-  margin-left: auto;
-  align-self: center;
-}
-
-.menu-btn:hover,
-.menu-btn:focus-visible {
-  background: rgba(59, 130, 246, 0.18);
-  color: var(--accent-blue-dark);
-}
-
-.nav-mobile {
-  display: none;
-  flex-direction: column;
-  gap: 0.75rem;
-  padding: 1.5rem;
-  background: var(--surface);
-  border-top: 1px solid rgba(15, 23, 42, 0.06);
-  box-shadow: 0 24px 40px rgba(15, 23, 42, 0.1);
-  border-radius: 0 0 1.25rem 1.25rem;
-  max-height: calc(100vh - 5rem);
-  overflow-y: auto;
-}
-
-.nav-mobile.show {
-  display: flex;
-}
-
-.nav-mobile a {
-  padding: 0.75rem 1rem;
-  border-radius: 0.75rem;
-  font-weight: 600;
-  color: var(--base-700);
-  background: rgba(148, 163, 184, 0.12);
-}
-
-.nav-mobile-section {
-  display: grid;
-  gap: 0.5rem;
-}
-
-.nav-mobile-divider {
-  height: 1px;
-  background: rgba(15, 23, 42, 0.08);
-  margin: 0.25rem 0;
-}
-
-.nav-mobile-action {
-  display: inline-flex;
-  align-items: center;
-  gap: 0.6rem;
-  justify-content: flex-start;
-  padding: 0.85rem 1rem;
-  border-radius: 0.85rem;
-  border: 1px solid rgba(148, 163, 184, 0.35);
-  background: rgba(241, 245, 249, 0.65);
-  font-weight: 600;
-  color: var(--base-700);
-  text-align: left;
-  cursor: pointer;
-  transition: background 0.2s ease, border-color 0.2s ease, transform 0.2s ease;
-  width: 100%;
-}
-
-.nav-mobile-action i {
-  color: var(--accent-blue-dark);
-}
-
-.nav-mobile-action:hover,
-.nav-mobile-action:focus-visible {
-  background: rgba(59, 130, 246, 0.18);
-  border-color: rgba(59, 130, 246, 0.35);
-  transform: translateY(-1px);
-}
-
-.nav-mobile-support {
-  display: grid;
-  gap: 0.4rem;
-  margin-top: 0.75rem;
-  padding-top: 0.75rem;
-  border-top: 1px solid rgba(15, 23, 42, 0.06);
-}
-
-.nav-mobile-support a,
-.nav-mobile-support button {
-  display: inline-flex;
-  align-items: center;
-  gap: 0.6rem;
-  padding: 0.6rem 0.4rem;
-  border: none;
-  background: transparent;
-  color: var(--base-600);
-  font-weight: 600;
-  text-align: left;
-  cursor: pointer;
-  width: 100%;
-}
-
-.nav-mobile-support a:hover,
-.nav-mobile-support a:focus-visible,
-.nav-mobile-support button:hover,
-.nav-mobile-support button:focus-visible {
-  color: var(--accent-blue-dark);
-}
-
-.nav-mobile a:hover,
-.nav-mobile a:focus-visible {
-  background: rgba(30, 58, 138, 0.15);
-  color: var(--accent-blue-dark);
-}
-
-.nav-mobile-cta {
-  justify-content: center;
-  background: linear-gradient(135deg, var(--primary-main), var(--primary-dark));
-  color: var(--base-900);
-}
-
-body.site-search-open {
-  overflow: hidden;
-}
-
-.site-search-overlay {
-  position: fixed;
-  inset: 0;
-  display: flex;
-  align-items: center;
-  justify-content: center;
-  padding: 1.5rem;
-  background: rgba(15, 23, 42, 0.65);
-  backdrop-filter: blur(6px);
-  z-index: 120;
-}
-
-.site-search-overlay[hidden] {
-  display: none;
-}
-
-.site-search-dialog {
-  position: relative;
-  background: var(--surface);
-  width: min(720px, 100%);
-  border-radius: 1.25rem;
-  box-shadow: 0 30px 60px -35px rgba(15, 23, 42, 0.65);
-  overflow: hidden;
-  display: flex;
-  flex-direction: column;
-}
-
-.site-search-header {
-  display: flex;
-  align-items: center;
-  justify-content: space-between;
-  padding: 1.5rem 1.75rem 1rem;
-  border-bottom: 1px solid rgba(15, 23, 42, 0.06);
-}
-
-.site-search-input {
-  display: grid;
-  grid-template-columns: auto 1fr auto;
-  align-items: center;
-  gap: 0.75rem;
-  padding: 1rem 1.75rem;
-}
-
-.site-search-input input[type='search'] {
-  border-radius: 0.9rem;
-  border: 1px solid rgba(148, 163, 184, 0.45);
-  padding: 0.85rem 1rem;
-  font-size: 1rem;
-}
-
-.site-search-input select {
-  border-radius: 0.8rem;
-  border: 1px solid rgba(148, 163, 184, 0.45);
-  padding: 0.65rem 0.9rem;
-  font-size: 0.95rem;
-}
-
-.site-search-close {
-  border: none;
-  background: transparent;
-  font-size: 1.1rem;
-  cursor: pointer;
-  color: var(--base-600);
-}
-
-.site-search-results {
-  padding: 0 1.75rem 1.75rem;
-  overflow-y: auto;
-  max-height: 60vh;
-}
-
-.site-search-empty,
-.site-search-loading {
-  margin: 2rem 0;
-  text-align: center;
-  color: var(--base-600);
-}
-
-.site-search-list {
-  list-style: none;
-  margin: 0;
-  padding: 0;
-  display: grid;
-  gap: 1rem;
-}
-
-.site-search-item {
-  border: 1px solid rgba(15, 23, 42, 0.08);
-  border-radius: 1rem;
-  padding: 1rem 1.25rem;
-  background: rgba(248, 250, 252, 0.85);
-  transition: border-color 0.2s ease, transform 0.2s ease;
-}
-
-.site-search-link {
-  display: grid;
-  gap: 0.35rem;
-}
-
-.site-search-type {
-  font-size: 0.75rem;
-  letter-spacing: 0.08em;
-  text-transform: uppercase;
-  color: var(--base-600);
-}
-
-.site-search-title {
-  font-weight: 700;
-  color: var(--base-900);
-  font-size: 1.05rem;
-}
-
-.site-search-excerpt {
-  color: var(--base-600);
-  font-size: 0.92rem;
-}
-
-.site-search-tags {
-  font-size: 0.82rem;
-  color: var(--base-500);
-}
-
-.site-search-item:hover,
-.site-search-item:focus-within {
-  border-color: rgba(37, 99, 235, 0.4);
-  transform: translateY(-2px);
-}
-
-.hero--knowledge {
-  background-color: #0f172a;
-  background-image: linear-gradient(135deg, rgba(15, 23, 42, 0.92), rgba(30, 58, 138, 0.82)),
-    url('images/knowledge/knowledge-pattern.svg');
-  background-size: cover;
-  background-position: center;
-  color: #e2e8f0;
-}
-
-.knowledge-filters {
-  display: flex;
-  flex-wrap: wrap;
-  gap: 0.75rem;
-}
-
-.knowledge-filter {
-  border: 1px solid rgba(15, 23, 42, 0.12);
-  border-radius: 999px;
-  padding: 0.55rem 1.1rem;
-  background: rgba(148, 163, 184, 0.18);
-  font-weight: 600;
-  color: var(--base-700);
-  cursor: pointer;
-  transition: background 0.2s ease, color 0.2s ease, transform 0.2s ease;
-}
-
-.knowledge-filter:hover,
-.knowledge-filter:focus-visible {
-  background: rgba(37, 99, 235, 0.18);
-  color: var(--accent-blue-dark);
-}
-
-.knowledge-filter.is-active {
-  background: linear-gradient(135deg, rgba(59, 130, 246, 0.18), rgba(59, 130, 246, 0.12));
-  border-color: rgba(59, 130, 246, 0.35);
-  color: var(--accent-blue-dark);
-}
-
-.knowledge-grid {
-  display: grid;
-  grid-template-columns: repeat(auto-fit, minmax(280px, 1fr));
-  gap: 1.75rem;
-}
-
-.knowledge-card {
-  display: flex;
-  flex-direction: column;
-  background: var(--surface);
-  border-radius: 1.25rem;
-  overflow: hidden;
-  border: 1px solid rgba(15, 23, 42, 0.08);
-  box-shadow: var(--shadow-card);
-  transition: transform 0.2s ease, box-shadow 0.2s ease;
-}
-
-.knowledge-card:hover,
-.knowledge-card:focus-within {
-  transform: translateY(-4px);
-  box-shadow: 0 24px 48px -32px rgba(15, 23, 42, 0.4);
-}
-
-.knowledge-card-media img {
-  width: 100%;
-  height: 200px;
-  object-fit: cover;
-}
-
-.knowledge-card-body {
-  padding: 1.5rem;
-  display: grid;
-  gap: 0.75rem;
-}
-
-.knowledge-card-meta {
-  display: flex;
-  flex-wrap: wrap;
-  gap: 0.75rem;
-  font-size: 0.85rem;
-  color: var(--base-600);
-}
-
-<<<<<<< HEAD
-.btn-secondary:hover,
-.btn-secondary:focus-visible {
-  background: var(--base-700);
-  transform: translateY(-2px);
-}
-
-.btn-ghost {
-  background: rgba(15, 23, 42, 0.05);
-  color: var(--base-700);
-  border-color: rgba(15, 23, 42, 0.12);
-  box-shadow: none;
-}
-
-.btn-ghost:hover,
-.btn-ghost:focus-visible {
-  background: rgba(59, 130, 246, 0.14);
-  color: var(--accent-blue-dark);
-  border-color: rgba(59, 130, 246, 0.28);
-  transform: translateY(-1px);
-}
-
-.btn-link {
-  background: transparent;
-  padding: 0;
-  color: var(--accent-blue-main);
-}
-=======
-.knowledge-card-tags {
-  display: flex;
-  flex-wrap: wrap;
-  gap: 0.5rem;
-}
-
-.tag {
-  display: inline-flex;
-  align-items: center;
-  padding: 0.25rem 0.7rem;
-  border-radius: 999px;
-  background: rgba(59, 130, 246, 0.12);
-  color: var(--accent-blue-dark);
-  font-size: 0.75rem;
-  font-weight: 600;
-}
->>>>>>> e91dc093
-
-.knowledge-sections summary {
-  font-weight: 600;
-  cursor: pointer;
-  color: var(--accent-blue-dark);
-}
-
-.knowledge-section {
-  margin-top: 0.75rem;
-  padding-top: 0.75rem;
-  border-top: 1px solid rgba(15, 23, 42, 0.08);
-}
-
-<<<<<<< HEAD
-.site-header .container {
-  padding-top: 0;
-  padding-bottom: 0;
-}
-=======
-.knowledge-subscribe {
-  display: grid;
-  gap: 1.25rem;
-  align-items: center;
-  background: linear-gradient(135deg, rgba(59, 130, 246, 0.1), rgba(99, 102, 241, 0.1));
-  border-radius: 1.5rem;
-  padding: 2.5rem 2.25rem;
-  border: 1px solid rgba(59, 130, 246, 0.25);
-}
->>>>>>> e91dc093
-
-.subscribe-form {
-  display: flex;
-  flex-wrap: wrap;
-  gap: 0.75rem;
-}
-
-.subscribe-form input[type='email'] {
-  flex: 1;
-  min-width: 220px;
-  padding: 0.85rem 1rem;
-  border-radius: 0.85rem;
-  border: 1px solid rgba(15, 23, 42, 0.1);
-  font-size: 1rem;
-}
-
-<<<<<<< HEAD
-.brand-text {
-  font-size: 1.45rem;
-  font-weight: 800;
-  color: var(--base-900);
-}
-
-
-.global-header {
-  position: sticky;
-  top: 0;
-  inset-inline: 0;
-  z-index: 60;
-  background: rgba(255, 255, 255, 0.98);
-  backdrop-filter: blur(12px);
-  border-bottom: 1px solid rgba(15, 23, 42, 0.08);
-  transition: box-shadow 0.2s ease, background 0.2s ease;
-  overflow-x: clip;
-}
-
-.global-header.is-sticky {
-  box-shadow: 0 18px 30px -25px rgba(15, 23, 42, 0.45);
-  background: rgba(248, 250, 252, 0.92);
-}
-
-.global-header .header-inner {
-  display: flex;
-  align-items: center;
-  gap: 1.25rem;
-  padding: 0.85rem 0;
-  flex-wrap: wrap;
-}
-
-.global-header .header-inner > * {
-  min-width: 0;
-}
-
-.global-header .brand {
-  flex: 0 0 auto;
-}
-
-.global-header .nav-desktop {
-  display: flex;
-  align-items: center;
-  gap: 0.85rem;
-  flex: 1 1 auto;
-  justify-content: center;
-  min-width: 0;
-  order: 2;
-}
-
-.nav-actions {
-  display: flex;
-  align-items: center;
-  gap: 0.75rem;
-  flex: 0 0 auto;
-  margin-left: auto;
-  order: 3;
-  flex-wrap: wrap;
-}
-
-.nav-desktop {
-  display: flex;
-  align-items: center;
-  gap: 1rem;
-}
-
-.nav-desktop .nav-link {
-  display: inline-flex;
-  align-items: center;
-  gap: 0.35rem;
-  padding: 0.35rem 0.75rem;
-  border-radius: 0.65rem;
-  color: var(--base-700);
-  font-weight: 600;
-  line-height: 1.2;
-  text-align: left;
-}
-
-.nav-desktop .btn-secondary {
-  color: var(--surface);
-  background: var(--accent-blue-dark);
-  box-shadow: 0 12px 26px rgba(30, 58, 138, 0.25);
-}
-
-.nav-desktop .btn-secondary:hover,
-.nav-desktop .btn-secondary:focus-visible {
-  color: var(--surface);
-  background: var(--base-700);
-}
-
-.nav-desktop .nav-link:not(.btn-secondary).active,
-.nav-desktop .nav-link:not(.btn-secondary):hover,
-.nav-desktop .nav-link:not(.btn-secondary):focus-visible {
-  color: var(--accent-blue-dark);
-  background: rgba(59, 130, 246, 0.12);
-}
-
-.nav-dropdown {
-  position: relative;
-}
-
-.nav-dropdown-toggle {
-  border: none;
-  background: transparent;
-  font: inherit;
-  cursor: pointer;
-}
-
-.nav-dropdown-toggle .fa-chevron-down {
-  font-size: 0.75rem;
-  transition: transform 0.2s ease;
-}
-
-.nav-dropdown.is-open .nav-dropdown-toggle .fa-chevron-down,
-.nav-dropdown.is-active .nav-dropdown-toggle .fa-chevron-down {
-  transform: rotate(180deg);
-}
-
-.nav-dropdown-menu {
-  position: absolute;
-  inset-inline-start: 0;
-  top: calc(100% + 0.5rem);
-  background: #ffffff;
-  border-radius: 0.85rem;
-  border: 1px solid rgba(15, 23, 42, 0.08);
-  box-shadow: 0 20px 35px -25px rgba(15, 23, 42, 0.35);
-  min-width: 220px;
-  padding: 0.75rem;
-  display: grid;
-  gap: 0.35rem;
-  z-index: 80;
-  transform-origin: top;
-  transform: scale(0.95);
-  opacity: 0;
-  visibility: hidden;
-  transition: opacity 0.18s ease, transform 0.18s ease, visibility 0.18s ease;
-}
-
-.nav-dropdown.is-open .nav-dropdown-menu {
-  opacity: 1;
-  transform: scale(1);
-  visibility: visible;
-}
-
-.nav-dropdown-menu .nav-link {
-  padding: 0.45rem 0.65rem;
-  border-radius: 0.6rem;
-}
-
-.nav-dropdown-menu .nav-link:hover,
-.nav-dropdown-menu .nav-link:focus-visible {
-  background: rgba(59, 130, 246, 0.12);
-  color: var(--accent-blue-dark);
-}
-
-.quick-access-overlay {
-  position: fixed;
-  inset: 0;
-  display: flex;
-  align-items: stretch;
-  justify-content: flex-end;
-  background: rgba(15, 23, 42, 0.45);
-  backdrop-filter: blur(6px);
-  z-index: 130;
-  opacity: 0;
-  visibility: hidden;
-  pointer-events: none;
-  transition: opacity 0.25s ease, visibility 0.25s ease;
-}
-
-.quick-access-overlay.is-visible {
-  opacity: 1;
-  visibility: visible;
-  pointer-events: auto;
-}
-
-.quick-access-overlay[hidden] {
-  display: none;
-}
-
-.quick-access-panel {
-  background: var(--surface);
-  width: min(380px, 92vw);
-  box-shadow: -24px 0 48px -28px rgba(15, 23, 42, 0.45);
-  padding: 1.75rem 1.5rem;
-  border-radius: 1.25rem 0 0 1.25rem;
-  transform: translateX(100%);
-  transition: transform 0.28s ease;
-  outline: none;
-  display: flex;
-  flex-direction: column;
-  gap: 1.25rem;
-  max-height: calc(100vh - 3rem);
-  overflow-y: auto;
-}
-
-.quick-access-overlay.is-visible .quick-access-panel {
-  transform: translateX(0);
-}
-
-.quick-access-header {
-  display: flex;
-  align-items: center;
-  justify-content: space-between;
-  gap: 1rem;
-}
-
-.quick-access-header h2 {
-  font-size: 1.15rem;
-  font-weight: 700;
-  color: var(--base-800);
-}
-
-.quick-access-close {
-  border: none;
-  background: rgba(15, 23, 42, 0.06);
-  border-radius: 999px;
-  width: 2.25rem;
-  height: 2.25rem;
-  display: grid;
-  place-items: center;
-  color: var(--base-600);
-  cursor: pointer;
-  transition: background 0.2s ease, color 0.2s ease;
-}
-
-.quick-access-close:hover,
-.quick-access-close:focus-visible {
-  background: rgba(59, 130, 246, 0.16);
-  color: var(--accent-blue-dark);
-}
-
-.quick-access-body {
-  display: grid;
-  gap: 1.5rem;
-}
-
-.quick-access-group h3 {
-  font-size: 0.95rem;
-  font-weight: 700;
-  color: var(--base-700);
-  margin-bottom: 0.75rem;
-}
-
-.quick-access-actions {
-  display: grid;
-  gap: 0.75rem;
-}
-
-.quick-access-link {
-  display: inline-flex;
-  align-items: center;
-  gap: 0.65rem;
-  padding: 0.85rem 1rem;
-  border-radius: 0.9rem;
-  border: 1px solid rgba(148, 163, 184, 0.3);
-  background: rgba(241, 245, 249, 0.7);
-  color: var(--base-700);
-  font-weight: 600;
-  text-align: left;
-  cursor: pointer;
-  transition: background 0.2s ease, border-color 0.2s ease, transform 0.2s ease;
-}
-
-.quick-access-link i {
-  color: var(--accent-blue-dark);
-}
-
-.quick-access-link:hover,
-.quick-access-link:focus-visible {
-  background: rgba(59, 130, 246, 0.15);
-  border-color: rgba(59, 130, 246, 0.35);
-  transform: translateY(-1px);
-  color: var(--accent-blue-dark);
-}
-
-.quick-access-language {
-  display: grid;
-  gap: 0.5rem;
-}
-
-.quick-access-toggle {
-  display: inline-flex;
-  align-items: center;
-  gap: 0.5rem;
-  border-radius: 999px;
-  border: 1px solid rgba(148, 163, 184, 0.3);
-  background: transparent;
-  padding: 0.55rem 1rem;
-  font-weight: 600;
-  color: var(--base-700);
-  cursor: pointer;
-  transition: background 0.2s ease, border-color 0.2s ease, color 0.2s ease;
-}
-
-.quick-access-toggle:hover,
-.quick-access-toggle:focus-visible {
-  background: rgba(59, 130, 246, 0.12);
-  border-color: rgba(59, 130, 246, 0.35);
-  color: var(--accent-blue-dark);
-}
-
-.translate-widget {
-  min-width: 0;
-  display: flex;
-  align-items: center;
-}
-
-#google_translate_element .goog-te-gadget-simple {
-  background: transparent !important;
-  border: none !important;
-  padding: 0 !important;
-}
-
-#google_translate_element .goog-te-gadget {
-  font-size: 0;
-}
-
-#google_translate_element .goog-te-gadget span {
-  display: none !important;
-}
-
-#google_translate_element .goog-te-combo {
-  border-radius: 999px;
-  border: 1px solid rgba(148, 163, 184, 0.35);
-  padding: 0.35rem 0.75rem;
-  font-size: 0.85rem;
-  background: rgba(248, 250, 252, 0.15);
-  color: #0f172a;
-  width: 100%;
-  max-width: 12rem;
-}
-
-.menu-btn {
-  display: none;
-  border: none;
-  background: rgba(15, 23, 42, 0.08);
-  color: var(--base-900);
-  padding: 0.55rem 0.75rem;
-  border-radius: 0.75rem;
-  cursor: pointer;
-  margin-left: auto;
-  align-self: center;
-}
-
-.menu-btn:hover,
-.menu-btn:focus-visible {
-  background: rgba(59, 130, 246, 0.18);
-  color: var(--accent-blue-dark);
-}
-
-.nav-mobile {
-  display: none;
-  flex-direction: column;
-  gap: 0.75rem;
-  padding: 1.5rem;
-  background: var(--surface);
-  border-top: 1px solid rgba(15, 23, 42, 0.06);
-  box-shadow: 0 24px 40px rgba(15, 23, 42, 0.1);
-  border-radius: 0 0 1.25rem 1.25rem;
-  max-height: calc(100vh - 5rem);
-  overflow-y: auto;
-}
-
-.nav-mobile.show {
-  display: flex;
-}
-
-.nav-mobile a {
-  padding: 0.75rem 1rem;
-  border-radius: 0.75rem;
-  font-weight: 600;
-  color: var(--base-700);
-  background: rgba(148, 163, 184, 0.12);
-}
-
-.nav-mobile-section {
-  display: grid;
-  gap: 0.5rem;
-}
-
-.nav-mobile-label {
-  font-size: 0.75rem;
-  letter-spacing: 0.08em;
-  text-transform: uppercase;
-  color: var(--base-500);
-  font-weight: 700;
-  padding: 0 0.5rem;
-}
-
-.nav-mobile-divider {
-  height: 1px;
-  background: rgba(15, 23, 42, 0.08);
-  margin: 0.25rem 0;
-}
-
-.nav-mobile-action {
-  display: inline-flex;
-  align-items: center;
-  gap: 0.6rem;
-  justify-content: flex-start;
-  padding: 0.85rem 1rem;
-  border-radius: 0.85rem;
-  border: 1px solid rgba(148, 163, 184, 0.35);
-  background: rgba(241, 245, 249, 0.65);
-  font-weight: 600;
-  color: var(--base-700);
-  text-align: left;
-  cursor: pointer;
-  transition: background 0.2s ease, border-color 0.2s ease, transform 0.2s ease;
-  width: 100%;
-}
-
-.nav-mobile-action i {
-  color: var(--accent-blue-dark);
-}
-
-.nav-mobile-action:hover,
-.nav-mobile-action:focus-visible {
-  background: rgba(59, 130, 246, 0.18);
-  border-color: rgba(59, 130, 246, 0.35);
-  transform: translateY(-1px);
-}
-
-.nav-mobile a:hover,
-.nav-mobile a:focus-visible {
-  background: rgba(30, 58, 138, 0.15);
-  color: var(--accent-blue-dark);
-}
-
-.nav-mobile-cta {
-  justify-content: center;
-  background: linear-gradient(135deg, var(--primary-main), var(--primary-dark));
-  color: var(--base-900);
-}
-
-body.site-search-open {
-  overflow: hidden;
-}
-
-body.quick-drawer-open {
-  overflow: hidden;
-}
-
-.site-search-overlay {
-  position: fixed;
-  inset: 0;
-  display: flex;
-  align-items: center;
-  justify-content: center;
-  padding: 1.5rem;
-  background: rgba(15, 23, 42, 0.65);
-  backdrop-filter: blur(6px);
-  z-index: 120;
-}
-
-.site-search-overlay[hidden] {
-  display: none;
-}
-
-.site-search-dialog {
-  position: relative;
-  background: var(--surface);
-  width: min(720px, 100%);
-  border-radius: 1.25rem;
-  box-shadow: 0 30px 60px -35px rgba(15, 23, 42, 0.65);
-  overflow: hidden;
-  display: flex;
-  flex-direction: column;
-}
-
-.site-search-header {
-  display: flex;
-  align-items: center;
-  justify-content: space-between;
-  padding: 1.5rem 1.75rem 1rem;
-  border-bottom: 1px solid rgba(15, 23, 42, 0.06);
-}
-
-.site-search-input {
-  display: grid;
-  grid-template-columns: auto 1fr auto;
-  align-items: center;
-  gap: 0.75rem;
-  padding: 1rem 1.75rem;
-}
-
-.site-search-input input[type='search'] {
-  border-radius: 0.9rem;
-  border: 1px solid rgba(148, 163, 184, 0.45);
-  padding: 0.85rem 1rem;
-  font-size: 1rem;
-}
-
-.site-search-input select {
-  border-radius: 0.8rem;
-  border: 1px solid rgba(148, 163, 184, 0.45);
-  padding: 0.65rem 0.9rem;
-  font-size: 0.95rem;
-}
-
-.site-search-close {
-  border: none;
-  background: transparent;
-  font-size: 1.1rem;
-  cursor: pointer;
-  color: var(--base-600);
-}
-
-.site-search-results {
-  padding: 0 1.75rem 1.75rem;
-  overflow-y: auto;
-  max-height: 60vh;
-}
-
-.site-search-empty,
-.site-search-loading {
-  margin: 2rem 0;
-  text-align: center;
-  color: var(--base-600);
-}
-
-.site-search-list {
-  list-style: none;
-  margin: 0;
-  padding: 0;
-  display: grid;
-  gap: 1rem;
-}
-
-.site-search-item {
-  border: 1px solid rgba(15, 23, 42, 0.08);
-  border-radius: 1rem;
-  padding: 1rem 1.25rem;
-  background: rgba(248, 250, 252, 0.85);
-  transition: border-color 0.2s ease, transform 0.2s ease;
-}
-
-.site-search-link {
-  display: grid;
-  gap: 0.35rem;
-}
-
-.site-search-type {
-  font-size: 0.75rem;
-  letter-spacing: 0.08em;
-  text-transform: uppercase;
-  color: var(--base-600);
-}
-
-.site-search-title {
-  font-weight: 700;
-  color: var(--base-900);
-  font-size: 1.05rem;
-}
-
-.site-search-excerpt {
-  color: var(--base-600);
-  font-size: 0.92rem;
-}
-
-.site-search-tags {
-  font-size: 0.82rem;
-  color: var(--base-500);
-}
-
-.site-search-item:hover,
-.site-search-item:focus-within {
-  border-color: rgba(37, 99, 235, 0.4);
-  transform: translateY(-2px);
-}
-
-.hero--knowledge {
-  background-color: #0f172a;
-  background-image: linear-gradient(135deg, rgba(15, 23, 42, 0.92), rgba(30, 58, 138, 0.82)),
-    url('images/knowledge/knowledge-pattern.svg');
-  background-size: cover;
-  background-position: center;
-  color: #e2e8f0;
-}
-
-.knowledge-filters {
-  display: flex;
-  flex-wrap: wrap;
-  gap: 0.75rem;
-}
-
-.knowledge-filter {
-  border: 1px solid rgba(15, 23, 42, 0.12);
-  border-radius: 999px;
-  padding: 0.55rem 1.1rem;
-  background: rgba(148, 163, 184, 0.18);
-  font-weight: 600;
-  color: var(--base-700);
-  cursor: pointer;
-  transition: background 0.2s ease, color 0.2s ease, transform 0.2s ease;
-}
-
-.knowledge-filter:hover,
-.knowledge-filter:focus-visible {
-  background: rgba(37, 99, 235, 0.18);
-  color: var(--accent-blue-dark);
-}
-
-.knowledge-filter.is-active {
-  background: linear-gradient(135deg, rgba(59, 130, 246, 0.18), rgba(59, 130, 246, 0.12));
-  border-color: rgba(59, 130, 246, 0.35);
-  color: var(--accent-blue-dark);
-}
-
-.knowledge-grid {
-  display: grid;
-  grid-template-columns: repeat(auto-fit, minmax(280px, 1fr));
-  gap: 1.75rem;
-}
-
-.knowledge-card {
-  display: flex;
-  flex-direction: column;
-  background: var(--surface);
-  border-radius: 1.25rem;
-  overflow: hidden;
-  border: 1px solid rgba(15, 23, 42, 0.08);
-  box-shadow: var(--shadow-card);
-  transition: transform 0.2s ease, box-shadow 0.2s ease;
-}
-
-.knowledge-card:hover,
-.knowledge-card:focus-within {
-  transform: translateY(-4px);
-  box-shadow: 0 24px 48px -32px rgba(15, 23, 42, 0.4);
-}
-
-.knowledge-card-media img {
-  width: 100%;
-  height: 200px;
-  object-fit: cover;
-}
-
-.knowledge-card-body {
-  padding: 1.5rem;
-  display: grid;
-  gap: 0.75rem;
-}
-
-.knowledge-card-meta {
-  display: flex;
-  flex-wrap: wrap;
-  gap: 0.75rem;
-  font-size: 0.85rem;
-  color: var(--base-600);
-}
-
-.knowledge-card-tags {
-  display: flex;
-  flex-wrap: wrap;
-  gap: 0.5rem;
-}
-
-.tag {
-  display: inline-flex;
-  align-items: center;
-  padding: 0.25rem 0.7rem;
-  border-radius: 999px;
-  background: rgba(59, 130, 246, 0.12);
-  color: var(--accent-blue-dark);
-  font-size: 0.75rem;
-  font-weight: 600;
-}
-
-.knowledge-sections summary {
-  font-weight: 600;
-  cursor: pointer;
-  color: var(--accent-blue-dark);
-}
-
-.knowledge-section {
-  margin-top: 0.75rem;
-  padding-top: 0.75rem;
-  border-top: 1px solid rgba(15, 23, 42, 0.08);
-}
-
-.knowledge-subscribe {
-  display: grid;
-  gap: 1.25rem;
-  align-items: center;
-  background: linear-gradient(135deg, rgba(59, 130, 246, 0.1), rgba(99, 102, 241, 0.1));
-  border-radius: 1.5rem;
-  padding: 2.5rem 2.25rem;
-  border: 1px solid rgba(59, 130, 246, 0.25);
-}
-
-.subscribe-form {
-  display: flex;
-  flex-wrap: wrap;
-  gap: 0.75rem;
-}
-
-.subscribe-form input[type='email'] {
-  flex: 1;
-  min-width: 220px;
-  padding: 0.85rem 1rem;
-  border-radius: 0.85rem;
-  border: 1px solid rgba(15, 23, 42, 0.1);
-  font-size: 1rem;
-}
-
-.subscribe-feedback {
-  color: var(--base-600);
-  font-size: 0.9rem;
-}
-
-.hero--case-studies {
-  background: linear-gradient(135deg, rgba(15, 23, 42, 0.9), rgba(22, 163, 74, 0.65));
-}
-
-.case-filter-group {
-  display: flex;
-  gap: 0.75rem;
-  flex-wrap: wrap;
-}
-
-.case-filter {
-  border-radius: 999px;
-  border: 1px solid rgba(15, 23, 42, 0.12);
-  padding: 0.55rem 1.1rem;
-  background: rgba(34, 197, 94, 0.12);
-  font-weight: 600;
-  color: var(--base-700);
-  cursor: pointer;
-  transition: background 0.2s ease, color 0.2s ease;
-}
-
-.case-filter:hover,
-.case-filter:focus-visible {
-  background: rgba(34, 197, 94, 0.22);
-  color: var(--base-900);
-}
-
-.case-filter.is-active {
-  background: rgba(22, 163, 74, 0.18);
-  border-color: rgba(22, 163, 74, 0.35);
-  color: var(--base-900);
-}
-
-.case-study-grid {
-  display: grid;
-  grid-template-columns: repeat(auto-fit, minmax(320px, 1fr));
-  gap: 2rem;
-}
-
-.case-card {
-  background: var(--surface);
-  border-radius: 1.5rem;
-  border: 1px solid rgba(15, 23, 42, 0.08);
-  box-shadow: 0 20px 45px -32px rgba(15, 23, 42, 0.3);
-  overflow: hidden;
-  display: grid;
-  gap: 0;
-}
-
-.case-media img,
-.case-media iframe {
-  width: 100%;
-  height: 220px;
-  object-fit: cover;
-  border: none;
-}
-
-.case-body {
-  padding: 1.75rem;
-  display: grid;
-  gap: 0.85rem;
-}
-
-.case-segment {
-  font-size: 0.8rem;
-  text-transform: uppercase;
-  letter-spacing: 0.1em;
-  color: var(--primary-dark);
-}
-
-.case-location {
-  display: inline-flex;
-  align-items: center;
-  gap: 0.4rem;
-  color: var(--base-600);
-}
-
-.case-metrics {
-  display: grid;
-  grid-template-columns: repeat(auto-fit, minmax(120px, 1fr));
-  gap: 0.75rem;
-  margin: 0;
-}
-
-.case-metrics div {
-  background: rgba(22, 163, 74, 0.08);
-  padding: 0.75rem;
-  border-radius: 0.9rem;
-  text-align: center;
-}
-
-.case-metrics dt {
-  font-size: 0.75rem;
-  text-transform: uppercase;
-  letter-spacing: 0.08em;
-  color: var(--base-600);
-}
-
-.case-metrics dd {
-  margin: 0.35rem 0 0;
-  font-weight: 700;
-  color: var(--base-900);
-}
-
-.case-highlights {
-  list-style: none;
-  padding: 0;
-  margin: 0;
-  display: grid;
-  gap: 0.45rem;
-}
-
-.case-highlights li {
-  display: flex;
-  align-items: flex-start;
-  gap: 0.5rem;
-  color: var(--base-600);
-}
-
-.case-highlights i {
-  color: var(--primary-dark);
-  margin-top: 0.2rem;
-}
-=======
-.subscribe-feedback {
-  color: var(--base-600);
-  font-size: 0.9rem;
-}
-
-.hero--case-studies {
-  background: linear-gradient(135deg, rgba(15, 23, 42, 0.9), rgba(22, 163, 74, 0.65));
-}
-
-.case-filter-group {
-  display: flex;
-  gap: 0.75rem;
-  flex-wrap: wrap;
-}
-
-.case-filter {
-  border-radius: 999px;
-  border: 1px solid rgba(15, 23, 42, 0.12);
-  padding: 0.55rem 1.1rem;
-  background: rgba(34, 197, 94, 0.12);
-  font-weight: 600;
-  color: var(--base-700);
-  cursor: pointer;
-  transition: background 0.2s ease, color 0.2s ease;
-}
-
-.case-filter:hover,
-.case-filter:focus-visible {
-  background: rgba(34, 197, 94, 0.22);
-  color: var(--base-900);
-}
-
-.case-filter.is-active {
-  background: rgba(22, 163, 74, 0.18);
-  border-color: rgba(22, 163, 74, 0.35);
-  color: var(--base-900);
-}
-
-.case-study-grid {
-  display: grid;
-  grid-template-columns: repeat(auto-fit, minmax(320px, 1fr));
-  gap: 2rem;
-}
-
-.case-card {
-  background: var(--surface);
-  border-radius: 1.5rem;
-  border: 1px solid rgba(15, 23, 42, 0.08);
-  box-shadow: 0 20px 45px -32px rgba(15, 23, 42, 0.3);
-  overflow: hidden;
-  display: grid;
-  gap: 0;
-}
-
-.case-media img,
-.case-media iframe {
-  width: 100%;
-  height: 220px;
-  object-fit: cover;
-  border: none;
-}
-
-.case-body {
-  padding: 1.75rem;
-  display: grid;
-  gap: 0.85rem;
-}
-
-.case-segment {
-  font-size: 0.8rem;
-  text-transform: uppercase;
-  letter-spacing: 0.1em;
-  color: var(--primary-dark);
-}
-
-.case-location {
-  display: inline-flex;
-  align-items: center;
-  gap: 0.4rem;
-  color: var(--base-600);
-}
-
-.case-metrics {
-  display: grid;
-  grid-template-columns: repeat(auto-fit, minmax(120px, 1fr));
-  gap: 0.75rem;
-  margin: 0;
-}
-
-.case-metrics div {
-  background: rgba(22, 163, 74, 0.08);
-  padding: 0.75rem;
-  border-radius: 0.9rem;
-  text-align: center;
-}
-
-.case-metrics dt {
-  font-size: 0.75rem;
-  text-transform: uppercase;
-  letter-spacing: 0.08em;
-  color: var(--base-600);
-}
-
-.case-metrics dd {
-  margin: 0.35rem 0 0;
-  font-weight: 700;
-  color: var(--base-900);
-}
-
-.case-highlights {
-  list-style: none;
-  padding: 0;
-  margin: 0;
-  display: grid;
-  gap: 0.45rem;
-}
-
-.case-highlights li {
-  display: flex;
-  align-items: flex-start;
-  gap: 0.5rem;
-  color: var(--base-600);
-}
-
-.case-highlights i {
-  color: var(--primary-dark);
-  margin-top: 0.2rem;
-}
->>>>>>> e91dc093
-
-/* ============================================================
-   Hero Section
-   ============================================================ */
-.hero {
-  position: relative;
-  overflow: hidden;
-  color: var(--surface);
-  padding: 7rem 0 6rem;
-  background-color: #0f172a;
-  background-image:
-    linear-gradient(135deg, var(--hero-overlay-color), rgba(8, 47, 73, 0.55)),
-    var(--hero-image-url);
-  background-size: cover;
-  background-position: center;
-}
-
-.hero::before {
-  content: '';
-  position: absolute;
-  inset: 0;
-  background: radial-gradient(circle at top right, rgba(255, 255, 255, 0.25), transparent 55%),
-              radial-gradient(circle at bottom left, rgba(15, 23, 42, 0.35), transparent 55%);
-  opacity: 0.6;
-}
-
-.hero > * {
-  position: relative;
-  z-index: 1;
-}
-
-.hero-grid {
-  position: relative;
-  z-index: 1;
-  display: grid;
-  gap: 3rem;
-  grid-template-columns: minmax(0, 1fr) minmax(0, 0.95fr);
-  align-items: center;
-}
-
-.hero-content {
-  max-width: 560px;
-}
-
-.hero-kicker {
-  display: inline-flex;
-  align-items: center;
-  gap: 0.5rem;
-  color: var(--primary-light);
-  letter-spacing: 1px;
-  font-weight: 700;
-  padding: 0.35rem 0.85rem;
-  border-radius: 999px;
-  background: rgba(251, 191, 36, 0.18);
-  border: 1px solid rgba(251, 191, 36, 0.35);
-  margin-bottom: 1.25rem;
-}
-
-.hero-title {
-  color: var(--surface);
-  margin-bottom: 1rem;
-}
-
-.hero-sub {
-  max-width: 560px;
-  margin: 0 0 1.5rem;
-  color: rgba(255, 255, 255, 0.85);
-  font-size: 1.2rem;
-}
-
-.hero-points {
-  list-style: none;
-  padding: 0;
-  margin: 0 0 2.25rem;
-  display: grid;
-  gap: 0.85rem;
-}
-
-.hero-points li {
-  display: flex;
-  gap: 0.75rem;
-  align-items: center;
-  background: rgba(15, 23, 42, 0.35);
-  border: 1px solid rgba(148, 163, 184, 0.2);
-  border-radius: 1rem;
-  padding: 0.85rem 1.1rem;
-  font-weight: 500;
-}
-
-.hero-points i {
-  color: var(--primary-main);
-  font-size: 1.1rem;
-  flex-shrink: 0;
-}
-
-.hero-points {
-  list-style: none;
-  padding: 0;
-  margin: 0 0 2.25rem;
-  display: grid;
-  gap: 0.85rem;
-}
-
-.hero-points li {
-  display: flex;
-  gap: 0.75rem;
-  align-items: center;
-  background: rgba(15, 23, 42, 0.35);
-  border: 1px solid rgba(148, 163, 184, 0.2);
-  border-radius: 1rem;
-  padding: 0.85rem 1.1rem;
-  font-weight: 500;
-}
-
-.hero-points i {
-  color: var(--primary-main);
-  font-size: 1.1rem;
-  flex-shrink: 0;
-}
-
-.hero-points {
-  list-style: none;
-  padding: 0;
-  margin: 0 0 2.25rem;
-  display: grid;
-  gap: 0.85rem;
-}
-
-.hero-points li {
-  display: flex;
-  gap: 0.75rem;
-  align-items: center;
-  background: rgba(15, 23, 42, 0.35);
-  border: 1px solid rgba(148, 163, 184, 0.2);
-  border-radius: 1rem;
-  padding: 0.85rem 1.1rem;
-  font-weight: 500;
-}
-
-.hero-points i {
-  color: var(--primary-main);
-  font-size: 1.1rem;
-  flex-shrink: 0;
-}
-
-.hero-highlight {
-  display: inline-flex;
-  align-items: center;
-  gap: 0.75rem;
-  padding: 0.65rem 1.25rem;
-  border-radius: 999px;
-  background: rgba(255, 255, 255, 0.12);
-  color: #fffbeb;
-  font-weight: 700;
-  margin-bottom: 2rem;
-}
-
-.hero-actions {
-  display: flex;
-  flex-wrap: wrap;
-  justify-content: flex-start;
-  gap: 1rem;
-  margin-bottom: 2.25rem;
-}
-
-.hero-assurance {
-  display: grid;
-  grid-template-columns: repeat(3, minmax(0, 1fr));
-  gap: 1rem;
-  max-width: 520px;
-}
-
-.assurance-item {
-  background: rgba(15, 23, 42, 0.35);
-  border: 1px solid rgba(148, 163, 184, 0.22);
-  border-radius: 1rem;
-  padding: 1rem 1.25rem;
-  display: flex;
-  flex-direction: column;
-  gap: 0.35rem;
-  text-align: left;
-}
-
-.assurance-value {
-  font-size: 1.6rem;
-  font-weight: 800;
-  color: var(--primary-main);
-}
-
-.assurance-label {
-  font-size: 0.95rem;
-  color: rgba(255, 255, 255, 0.75);
-}
-
-.hero-media {
-  display: grid;
-  gap: 1.5rem;
-}
-
-.hero-media-main {
-  position: relative;
-  overflow: hidden;
-  border-radius: 1.75rem;
-  border: 1px solid rgba(255, 255, 255, 0.18);
-  box-shadow: 0 35px 55px -30px rgba(15, 23, 42, 0.6);
-}
-
-.hero-media-main img {
-  width: 100%;
-  height: auto;
-  display: block;
-}
-
-.hero-media-main figcaption {
-  position: absolute;
-  bottom: 1rem;
-  left: 1rem;
-  padding: 0.45rem 0.85rem;
-  border-radius: 999px;
-  background: rgba(15, 23, 42, 0.7);
-  font-size: 0.85rem;
-  font-weight: 600;
-  color: rgba(248, 250, 252, 0.85);
-}
-
-.hero-media-bubble {
-  position: absolute;
-  top: 1rem;
-  right: 1rem;
-  background: rgba(251, 191, 36, 0.92);
-  color: #0f172a;
-  border-radius: 1.1rem;
-  padding: 0.9rem 1.1rem;
-  box-shadow: 0 18px 36px -24px rgba(251, 191, 36, 0.85);
-  display: flex;
-  flex-direction: column;
-  gap: 0.25rem;
-  text-align: right;
-}
-
-.hero-media-bubble strong {
-  font-size: 1rem;
-}
-
-.hero-media-bubble span {
-  font-size: 0.85rem;
-  font-weight: 600;
-}
-
-.hero-mini-gallery {
-  display: grid;
-  grid-template-columns: repeat(2, minmax(0, 1fr));
-  gap: 1rem;
-}
-
-.hero-mini-gallery figure {
-  background: rgba(15, 23, 42, 0.35);
-  border-radius: 1.2rem;
-  padding: 0.75rem;
-  border: 1px solid rgba(255, 255, 255, 0.15);
-  display: flex;
-  flex-direction: column;
-  gap: 0.75rem;
-}
-
-.hero-mini-gallery img {
-  border-radius: 0.9rem;
-  height: 160px;
-  object-fit: cover;
-}
-
-.hero-mini-gallery figcaption {
-  font-size: 0.9rem;
-  font-weight: 600;
-  color: rgba(255, 255, 255, 0.8);
-}
-
-.hero-gallery {
-  display: grid;
-  grid-template-columns: repeat(auto-fit, minmax(180px, 1fr));
-  gap: 1rem;
-  margin: 0 auto 2rem;
-  max-width: 820px;
-}
-
-.hero-gallery figure {
-  background: rgba(15, 23, 42, 0.55);
-  border-radius: 1.25rem;
-  padding: 0.75rem;
-  border: 1px solid rgba(255, 255, 255, 0.12);
-  box-shadow: inset 0 1px 0 rgba(255, 255, 255, 0.25);
-  overflow: hidden;
-  transition: transform 0.2s ease, box-shadow 0.2s ease;
-}
-
-.hero-gallery figure:hover {
-  transform: translateY(-4px);
-  box-shadow: 0 25px 40px -30px rgba(15, 23, 42, 0.85);
-}
-
-.hero-gallery img {
-  border-radius: 1rem;
-  width: 100%;
-  height: 160px;
-  object-fit: cover;
-}
-
-.hero-gallery figcaption {
-  margin-top: 0.75rem;
-  font-size: 0.9rem;
-  font-weight: 600;
-  color: rgba(255, 255, 255, 0.85);
-}
-
-.hero-trust {
-  margin-top: 3rem;
-  display: flex;
-  flex-wrap: wrap;
-  gap: 1.25rem;
-  justify-content: center;
-  align-items: center;
-  color: rgba(255, 255, 255, 0.7);
-  font-size: 0.9rem;
-}
-
-.hero-trust img {
-  width: 120px;
-  height: auto;
-  filter: brightness(1.1) saturate(1.1);
-}
-
-.hero-trust span {
-  display: inline-flex;
-  align-items: center;
-  gap: 0.5rem;
-  font-weight: 600;
-}
-
-.hero-trust i {
-  color: var(--primary-light);
-  font-size: 1.05rem;
-}
-
-.trust-band {
-  background: radial-gradient(circle at top, rgba(59, 130, 246, 0.08), transparent 55%), var(--surface);
-}
-
-.trust-grid {
-  display: grid;
-  gap: 1.5rem;
-  grid-template-columns: repeat(auto-fit, minmax(200px, 1fr));
-}
-
-.trust-card {
-  background: var(--surface);
-  border-radius: 1.25rem;
-  border: 1px solid rgba(148, 163, 184, 0.18);
-  box-shadow: var(--shadow-soft);
-  padding: 1.25rem;
-  text-align: center;
-  display: flex;
-  flex-direction: column;
-  gap: 0.75rem;
-  transition: transform 0.2s ease, box-shadow 0.2s ease;
-}
-
-.trust-card:hover {
-  transform: translateY(-4px);
-  box-shadow: var(--shadow-card);
-}
-
-.trust-card img {
-  width: 100%;
-  height: 140px;
-  object-fit: cover;
-  border-radius: 1rem;
-}
-
-.trust-card figcaption {
-  font-weight: 600;
-  color: var(--base-700);
-}
-
-.installs {
-  position: relative;
-  background: linear-gradient(160deg, rgba(37, 99, 235, 0.08), rgba(14, 116, 144, 0.05));
-}
-
-.installs-grid {
-  display: grid;
-  gap: 1.75rem;
-  grid-template-columns: repeat(auto-fit, minmax(260px, 1fr));
-}
-
-.install-card {
-  background: var(--surface);
-  border-radius: 1.5rem;
-  border: 1px solid rgba(148, 163, 184, 0.2);
-  box-shadow: var(--shadow-soft);
-  overflow: hidden;
-  display: flex;
-  flex-direction: column;
-  transition: transform 0.2s ease, box-shadow 0.2s ease;
-}
-
-.install-card:hover {
-  transform: translateY(-6px);
-  box-shadow: var(--shadow-card);
-}
-
-.install-media img {
-  width: 100%;
-  height: 220px;
-  object-fit: cover;
-}
-
-.install-body {
-  padding: 1.5rem;
-  display: grid;
-  gap: 0.65rem;
-}
-
-.install-meta {
-  margin: 0;
-  text-transform: uppercase;
-  letter-spacing: 0.08em;
-  font-size: 0.75rem;
-  color: rgba(15, 23, 42, 0.58);
-}
-
-.install-body h3 {
-  margin: 0;
-  font-size: 1.15rem;
-}
-
-.install-location {
-  margin: 0;
-  display: flex;
-  align-items: center;
-  gap: 0.5rem;
-  font-weight: 600;
-  color: var(--base-700);
-}
-
-.install-location i {
-  color: var(--primary-dark);
-}
-
-.install-summary {
-  margin: 0;
-  color: var(--base-600);
-  line-height: 1.5;
-}
-
-.solutions {
-  position: relative;
-  overflow: hidden;
-}
-
-.solutions::before {
-  content: '';
-  position: absolute;
-  inset: 0;
-  background: radial-gradient(circle at top right, rgba(251, 191, 36, 0.22), transparent 55%);
-  opacity: 0.7;
-}
-
-.solutions > * {
-  position: relative;
-  z-index: 1;
-}
-
-.solutions-grid {
-  display: grid;
-  gap: 2rem;
-  grid-template-columns: repeat(auto-fit, minmax(280px, 1fr));
-}
-
-.solution-card {
-  background: var(--surface);
-  border-radius: 1.5rem;
-  overflow: hidden;
-  border: 1px solid rgba(148, 163, 184, 0.18);
-  box-shadow: var(--shadow-soft);
-  display: flex;
-  flex-direction: column;
-  transition: transform 0.2s ease, box-shadow 0.2s ease;
-}
-
-.solution-card:hover {
-  transform: translateY(-8px);
-  box-shadow: var(--shadow-card);
-}
-
-.solution-card img {
-  width: 100%;
-  height: 220px;
-  object-fit: cover;
-}
-
-.solution-body {
-  padding: 1.75rem;
-  display: flex;
-  flex-direction: column;
-  gap: 1rem;
-}
-
-.solution-body h3 {
-  margin-bottom: 0.25rem;
-}
-
-.solution-body p {
-  margin-bottom: 0;
-  color: var(--base-600);
-}
-
-.solution-body ul {
-  list-style: none;
-  padding: 0;
-  margin: 0;
-  display: grid;
-  gap: 0.6rem;
-}
-
-.solution-body li {
-  display: flex;
-  align-items: center;
-  gap: 0.65rem;
-  color: var(--base-600);
-  font-weight: 500;
-}
-
-.solution-body li i {
-  color: var(--accent-blue-main);
-}
-
-.journey-flow {
-  display: grid;
-  gap: 1.5rem;
-  grid-template-columns: repeat(4, minmax(0, 1fr));
-}
-
-.video-placeholder {
-  max-width: 640px;
-  margin: 0 auto;
-  background: rgba(15, 23, 42, 0.3);
-  border: 1px solid rgba(255, 255, 255, 0.25);
-  border-radius: 1.25rem;
-  padding: 2.25rem 1.5rem;
-  color: rgba(255, 255, 255, 0.7);
-  display: flex;
-  flex-direction: column;
-  align-items: center;
-  gap: 1rem;
-  text-align: center;
-}
-
-/* ============================================================
-   Cards & Stats
-   ============================================================ */
-.card {
-  background: var(--surface);
-  border-radius: var(--radius-card);
-  padding: 2rem;
-  border: 1px solid rgba(148, 163, 184, 0.25);
-  box-shadow: var(--shadow-soft);
-  transition: transform 0.2s ease, box-shadow 0.2s ease;
-}
-
-.card:hover {
-  transform: translateY(-6px);
-  box-shadow: var(--shadow-card);
-}
-
-.icon-large {
-  font-size: 2.8rem;
-  color: var(--accent-blue-main);
-  margin-bottom: 1rem;
-}
-
-.stat-value {
-  font-size: 2.4rem;
-  font-weight: 800;
-  color: var(--accent-blue-dark);
-  margin-bottom: 0.35rem;
-}
-
-.stat-subtitle {
-  font-size: 1rem;
-  color: var(--base-600);
-}
-
-/* ============================================================
-   Installation Showcase
-   ============================================================ */
-.install-showcase {
-  padding: 5rem 0;
-  background: radial-gradient(circle at top, rgba(251, 191, 36, 0.15), transparent 55%),
-              var(--surface);
-}
-
-.install-grid {
-  display: grid;
-  gap: 1.5rem;
-  grid-template-columns: repeat(auto-fit, minmax(260px, 1fr));
-}
-
-.install-card {
-  background: var(--surface);
-  border-radius: 1.5rem;
-  overflow: hidden;
-  box-shadow: var(--shadow-soft);
-  border: 1px solid rgba(148, 163, 184, 0.18);
-  display: flex;
-  flex-direction: column;
-  transition: transform 0.2s ease, box-shadow 0.2s ease;
-}
-
-.project-gallery-grid {
-  display: grid;
-  gap: 1.25rem;
-  grid-template-columns: repeat(auto-fit, minmax(220px, 1fr));
-}
-
-.project-card {
-  background: var(--surface);
-  border-radius: 1.25rem;
-  overflow: hidden;
-  box-shadow: var(--shadow-soft);
-  border: 1px solid rgba(148, 163, 184, 0.18);
-  display: flex;
-  flex-direction: column;
-}
-
-.project-card img {
-  display: block;
-  width: 100%;
-  height: 220px;
-  object-fit: cover;
-}
-
-.project-card figcaption {
-  padding: 0.85rem 1.1rem;
-  font-size: 0.95rem;
-  font-weight: 500;
-  color: var(--base-700);
-}
-
-.install-card:hover {
-  transform: translateY(-6px);
-  box-shadow: 0 22px 44px -35px rgba(15, 23, 42, 0.35);
-}
-
-.install-card img {
-  width: 100%;
-  height: 220px;
-  object-fit: cover;
-}
-
-.install-card .install-body {
-  padding: 1.5rem;
-}
-
-.install-card h3 {
-  font-size: 1.35rem;
-  margin-bottom: 0.5rem;
-}
-
-.install-card p {
-  color: var(--base-600);
-  margin-bottom: 0.35rem;
-}
-
-.install-meta {
-  display: flex;
-  justify-content: space-between;
-  align-items: center;
-  font-size: 0.85rem;
-  color: var(--base-400);
-}
-
-.install-meta span {
-  display: inline-flex;
-  align-items: center;
-  gap: 0.35rem;
-}
-
-.install-meta i {
-  color: var(--primary-dark);
-}
-
-/* ============================================================
-   Subpage Grids & Feature Blocks
-   ============================================================ */
-.stat-grid {
-  display: grid;
-  gap: 1.5rem;
-  grid-template-columns: repeat(auto-fit, minmax(180px, 1fr));
-}
-
-.stat-card {
-  background: var(--surface);
-  border: 1px solid rgba(148, 163, 184, 0.25);
-  border-radius: 1.25rem;
-  padding: 1.75rem;
-  box-shadow: var(--shadow-soft);
-  display: grid;
-  gap: 0.5rem;
-}
-
-.stat-card .stat-label {
-  color: var(--base-600);
-  font-size: 0.9rem;
-  text-transform: uppercase;
-  letter-spacing: 0.1em;
-}
-
-.feature-grid {
-  display: grid;
-  gap: 2rem;
-  grid-template-columns: repeat(auto-fit, minmax(260px, 1fr));
-}
-
-.feature-card {
-  background: var(--surface);
-  border-radius: 1.25rem;
-  border: 1px solid rgba(148, 163, 184, 0.25);
-  padding: 2rem;
-  display: grid;
-  gap: 1rem;
-  box-shadow: var(--shadow-soft);
-}
-
-.feature-card i {
-  font-size: 1.85rem;
-  color: var(--accent-blue-main);
-}
-
-.list-check {
-  list-style: none;
-  padding: 0;
-  margin: 0;
-  display: grid;
-  gap: 0.75rem;
-}
-
-.list-check li {
-  display: flex;
-  align-items: flex-start;
-  gap: 0.75rem;
-  color: var(--base-600);
-  font-weight: 500;
-}
-
-.list-check i {
-  color: var(--accent-blue-main);
-  font-size: 1.1rem;
-  margin-top: 0.2rem;
-}
-
-.timeline {
-  position: relative;
-  display: grid;
-  gap: 1.5rem;
-  margin: 0;
-  padding: 0 0 0 1.75rem;
-  list-style: none;
-}
-
-.timeline::before {
-  content: '';
-  position: absolute;
-  top: 0.35rem;
-  bottom: 0.35rem;
-  left: 0.55rem;
-  width: 2px;
-  background: linear-gradient(to bottom, rgba(59, 130, 246, 0.45), rgba(15, 23, 42, 0.25));
-}
-
-.timeline li {
-  position: relative;
-  background: var(--surface);
-  border-radius: 1rem;
-  padding: 1.5rem;
-  box-shadow: var(--shadow-soft);
-  border: 1px solid rgba(148, 163, 184, 0.18);
-}
-
-.timeline li::before {
-  content: '';
-  position: absolute;
-  width: 12px;
-  height: 12px;
-  border-radius: 50%;
-  background: var(--accent-blue-main);
-  border: 3px solid var(--surface);
-  left: -1.15rem;
-  top: 1.5rem;
-  box-shadow: 0 0 0 4px rgba(59, 130, 246, 0.18);
-}
-
-.faq-grid {
-  display: grid;
-  gap: 1rem;
-}
-
-.faq-item {
-  border-radius: 1rem;
-  padding: 1.5rem;
-  background: var(--surface);
-  border: 1px solid rgba(148, 163, 184, 0.2);
-  box-shadow: var(--shadow-soft);
-}
-
-.cta-panel {
-  background: linear-gradient(135deg, rgba(30, 64, 175, 0.92), rgba(14, 116, 144, 0.88));
-  color: var(--surface);
-  padding: 3rem;
-  border-radius: 1.75rem;
-  box-shadow: 0 24px 70px -35px rgba(15, 23, 42, 0.6);
-  display: grid;
-  gap: 1.25rem;
-  align-items: center;
-}
-
-.cta-panel .cta-actions {
-  display: flex;
-  flex-wrap: wrap;
-  gap: 1rem;
-}
-
-.resource-grid {
-  display: grid;
-  gap: 1.5rem;
-  grid-template-columns: repeat(auto-fit, minmax(240px, 1fr));
-}
-
-.resource-card {
-  background: var(--surface);
-  border-radius: 1rem;
-  padding: 1.5rem;
-  border: 1px solid rgba(148, 163, 184, 0.2);
-  box-shadow: var(--shadow-soft);
-  display: grid;
-  gap: 0.75rem;
-}
-
-.tag {
-  display: inline-flex;
-  align-items: center;
-  gap: 0.35rem;
-  padding: 0.35rem 0.75rem;
-  border-radius: 999px;
-  font-size: 0.75rem;
-  text-transform: uppercase;
-  letter-spacing: 0.08em;
-  background: rgba(59, 130, 246, 0.12);
-  color: var(--accent-blue-dark);
-  font-weight: 600;
-}
-
-.contact-grid {
-  display: grid;
-  gap: 2rem;
-}
-
-@media (min-width: 880px) {
-  .contact-grid {
-    grid-template-columns: minmax(0, 1fr) minmax(0, 1fr);
-  }
-}
-
-.contact-card {
-  background: var(--surface);
-  border-radius: 1.25rem;
-  border: 1px solid rgba(148, 163, 184, 0.25);
-  padding: 2rem;
-  box-shadow: var(--shadow-soft);
-}
-
-.contact-card h3 {
-  margin-top: 0;
-}
-
-.media-frame {
-  position: relative;
-  padding-top: 62%;
-  border-radius: 1.25rem;
-  overflow: hidden;
-  box-shadow: var(--shadow-soft);
-}
-
-.media-frame img,
-.media-frame iframe {
-  position: absolute;
-  inset: 0;
-  width: 100%;
-  height: 100%;
-  object-fit: cover;
-  border: 0;
-}
-
-.highlight-banner {
-  background: var(--primary-bg);
-  border: 1px solid rgba(250, 204, 21, 0.35);
-  color: var(--base-800);
-  padding: 1.5rem;
-  border-radius: 1.25rem;
-  display: grid;
-  gap: 0.5rem;
-  box-shadow: 0 18px 40px -38px rgba(234, 179, 8, 0.8);
-}
-
-.team-grid {
-  display: grid;
-  gap: 2rem;
-  grid-template-columns: repeat(auto-fit, minmax(220px, 1fr));
-}
-
-.team-card {
-  background: var(--surface);
-  border-radius: 1.25rem;
-  padding: 1.5rem;
-  border: 1px solid rgba(148, 163, 184, 0.2);
-  box-shadow: var(--shadow-soft);
-  text-align: center;
-  display: grid;
-  gap: 0.75rem;
-}
-
-.team-card img {
-  width: 110px;
-  height: 110px;
-  border-radius: 50%;
-  object-fit: cover;
-  margin: 0 auto;
-  box-shadow: 0 12px 30px -18px rgba(15, 23, 42, 0.6);
-}
-
-.table-wrapper {
-  overflow-x: auto;
-  border-radius: 1rem;
-  border: 1px solid rgba(148, 163, 184, 0.25);
-  box-shadow: var(--shadow-soft);
-}
-
-.table-wrapper table {
-  width: 100%;
-  border-collapse: collapse;
-  background: var(--surface);
-}
-
-.table-wrapper th,
-.table-wrapper td {
-  padding: 0.85rem 1rem;
-  text-align: left;
-}
-
-.table-wrapper thead {
-  background: var(--primary-main);
-  color: var(--base-900);
-}
-
-.table-wrapper tbody tr:nth-child(even) {
-  background: rgba(148, 163, 184, 0.08);
-}
-
-.badge-inline {
-  display: inline-flex;
-  align-items: center;
-  gap: 0.4rem;
-  background: rgba(15, 23, 42, 0.08);
-  padding: 0.35rem 0.75rem;
-  border-radius: 999px;
-  font-size: 0.75rem;
-  font-weight: 600;
-  letter-spacing: 0.08em;
-  text-transform: uppercase;
-}
-
-.quote-list {
-  display: grid;
-  gap: 1rem;
-  margin: 0;
-  padding: 0;
-  list-style: none;
-}
-
-.quote-list li {
-  display: flex;
-  gap: 0.75rem;
-  align-items: flex-start;
-  color: var(--base-600);
-}
-
-.quote-list i {
-  color: var(--accent-blue-main);
-  margin-top: 0.25rem;
-}
-
-.sr-only {
-  position: absolute;
-  width: 1px;
-  height: 1px;
-  padding: 0;
-  margin: -1px;
-  overflow: hidden;
-  clip: rect(0, 0, 0, 0);
-  white-space: nowrap;
-  border: 0;
-}
-
-/* ============================================================
-   Blog Layout Enhancements
-   ============================================================ */
-.tag-cloud {
-  display: flex;
-  flex-wrap: wrap;
-  gap: 0.65rem;
-}
-
-.tag-chip {
-  display: inline-flex;
-  align-items: center;
-  gap: 0.4rem;
-  padding: 0.4rem 0.9rem;
-  border-radius: 999px;
-  border: 1px solid rgba(148, 163, 184, 0.35);
-  background: rgba(148, 163, 184, 0.12);
-  font-size: 0.85rem;
-  font-weight: 600;
-}
-
-.blog-grid {
-  display: grid;
-  gap: 2rem;
-  grid-template-columns: repeat(auto-fit, minmax(260px, 1fr));
-}
-
-.blog-card {
-  background: var(--surface);
-  border-radius: 1.25rem;
-  overflow: hidden;
-  border: 1px solid rgba(148, 163, 184, 0.18);
-  box-shadow: var(--shadow-soft);
-  display: flex;
-  flex-direction: column;
-  transition: transform 0.2s ease, box-shadow 0.2s ease;
-}
-
-.blog-card:hover {
-  transform: translateY(-6px);
-  box-shadow: 0 18px 45px -30px rgba(15, 23, 42, 0.35);
-}
-
-.blog-card img {
-  width: 100%;
-  height: 200px;
-  object-fit: cover;
-}
-
-.blog-card-body {
-  padding: 1.5rem;
-  display: grid;
-  gap: 0.75rem;
-}
-
-.blog-card-meta {
-  font-size: 0.85rem;
-  letter-spacing: 0.08em;
-  text-transform: uppercase;
-  color: var(--accent-blue-dark);
-  font-weight: 600;
-}
-
-.newsletter-panel {
-  border-radius: 1.5rem;
-  padding: 2.25rem;
-  background: linear-gradient(135deg, rgba(59, 130, 246, 0.12), rgba(59, 130, 246, 0.35));
-  box-shadow: var(--shadow-soft);
-  display: grid;
-  gap: 1rem;
-}
-
-.newsletter-panel form {
-  display: grid;
-  gap: 0.75rem;
-}
-
-.newsletter-panel input[type="email"] {
-  padding: 0.85rem 1rem;
-  border-radius: 0.85rem;
-  border: 1px solid rgba(148, 163, 184, 0.4);
-  font-size: 1rem;
-}
-
-/* ============================================================
-   Forms & Contact Layout
-   ============================================================ */
-.form-card {
-  background: var(--surface);
-  border-radius: 1.25rem;
-  padding: 2.25rem;
-  box-shadow: var(--shadow-soft);
-  border: 1px solid rgba(148, 163, 184, 0.22);
-  display: grid;
-  gap: 1.25rem;
-}
-
-.form-grid {
-  display: grid;
-  gap: 1rem;
-}
-
-.form-grid.cols-2 {
-  grid-template-columns: repeat(2, minmax(0, 1fr));
-}
-
-@media (max-width: 768px) {
-  .form-grid.cols-2 {
-    grid-template-columns: 1fr;
-  }
-}
-
-.form-group {
-  display: grid;
-  gap: 0.4rem;
-}
-
-.form-group label {
-  font-weight: 600;
-  color: var(--base-600);
-}
-
-.form-group input,
-.form-group select,
-.form-group textarea {
-  width: 100%;
-  padding: 0.85rem 1rem;
-  border-radius: 0.75rem;
-  border: 1px solid rgba(148, 163, 184, 0.4);
-  font-size: 1rem;
-  transition: border-color 0.2s ease, box-shadow 0.2s ease;
-}
-
-.form-group input:focus,
-.form-group select:focus,
-.form-group textarea:focus {
-  outline: none;
-  border-color: var(--accent-blue-main);
-  box-shadow: 0 0 0 3px rgba(59, 130, 246, 0.18);
-}
-
-.form-helper {
-  font-size: 0.85rem;
-  color: var(--base-500);
-}
-
-.form-error {
-  color: #b91c1c;
-  font-weight: 600;
-}
-
-.is-hidden {
-  display: none !important;
-}
-
-.complaint-layout {
-  display: grid;
-  gap: 2rem;
-  grid-template-columns: minmax(0, 2fr) minmax(0, 1fr);
-  align-items: start;
-}
-
-.support-note {
-  border-radius: 1.25rem;
-  border: 1px solid rgba(148, 163, 184, 0.22);
-  background: linear-gradient(135deg, rgba(20, 83, 45, 0.08), rgba(59, 130, 246, 0.12));
-  padding: 2rem;
-  box-shadow: var(--shadow-soft);
-  display: grid;
-  gap: 0.75rem;
-  color: var(--base-700);
-}
-
-.complaint-actions {
-  display: flex;
-  flex-wrap: wrap;
-  gap: 1rem;
-  align-items: center;
-}
-
-.complaint-actions .btn i {
-  margin-right: 0.4rem;
-}
-
-.issue-grid {
-  display: flex;
-  flex-wrap: wrap;
-  gap: 0.75rem;
-}
-
-.issue-chip {
-  display: inline-flex;
-  align-items: center;
-  gap: 0.5rem;
-  padding: 0.65rem 1rem;
-  border-radius: 999px;
-  border: 1px solid rgba(148, 163, 184, 0.4);
-  background: rgba(148, 163, 184, 0.12);
-  font-weight: 600;
-  font-size: 0.95rem;
-  cursor: pointer;
-  transition: border-color 0.2s ease, background 0.2s ease;
-}
-
-.issue-chip input {
-  accent-color: #14532d;
-}
-
-.issue-chip:hover,
-.issue-chip:focus-within {
-  border-color: var(--accent-blue-main);
-  background: rgba(59, 130, 246, 0.15);
-}
-
-@media (max-width: 900px) {
-  .complaint-layout {
-    grid-template-columns: 1fr;
-  }
-}
-
-.contact-detail-card {
-  background: var(--surface);
-  border-radius: 1.25rem;
-  padding: 2rem;
-  border: 1px solid rgba(148, 163, 184, 0.22);
-  box-shadow: var(--shadow-soft);
-  display: grid;
-  gap: 1.25rem;
-}
-
-.contact-detail-item {
-  display: flex;
-  gap: 1rem;
-  align-items: flex-start;
-}
-
-.contact-detail-icon {
-  width: 48px;
-  height: 48px;
-  border-radius: 1rem;
-  background: rgba(59, 130, 246, 0.12);
-  color: var(--accent-blue-main);
-  display: inline-flex;
-  align-items: center;
-  justify-content: center;
-  font-size: 1.4rem;
-}
-
-/* ============================================================
-   Journey Steps
-   ============================================================ */
-.journey-step {
-  text-align: center;
-  padding: 2rem 1.5rem;
-  background: linear-gradient(180deg, rgba(59, 130, 246, 0.08), rgba(59, 130, 246, 0));
-  border-radius: var(--radius-card);
-  border: 1px solid rgba(148, 163, 184, 0.2);
-  box-shadow: 0 14px 30px rgba(15, 23, 42, 0.08);
-}
-
-.step-icon {
-  width: 4.5rem;
-  height: 4.5rem;
-  border-radius: 50%;
-  background: linear-gradient(135deg, var(--accent-blue-main), var(--accent-blue-dark));
-  color: var(--surface);
-  display: inline-flex;
-  align-items: center;
-  justify-content: center;
-  font-size: 1.85rem;
-  font-weight: 700;
-  margin-bottom: 1rem;
-  border: 4px solid var(--surface);
-  box-shadow: 0 10px 24px rgba(59, 130, 246, 0.35);
-}
-
-/* ============================================================
-   Testimonials / Projects
-   ============================================================ */
-.testimonial-grid {
-  display: grid;
-  gap: 1.75rem;
-  grid-template-columns: repeat(auto-fit, minmax(260px, 1fr));
-}
-
-.testimonial-card {
-  background: var(--surface);
-  border-radius: var(--radius-card);
-  padding: 2rem;
-  border-left: 6px solid var(--primary-main);
-  box-shadow: var(--shadow-soft);
-}
-
-.quote-text {
-  font-style: italic;
-  color: var(--base-600);
-  margin-bottom: 1.25rem;
-  min-height: 90px;
-}
-
-.author-name {
-  font-weight: 700;
-  color: var(--base-900);
-}
-
-.author-title {
-  font-size: 0.95rem;
-  color: var(--base-600);
-}
-
-.testimonial-card .author {
-  display: flex;
-  align-items: center;
-  gap: 1rem;
-}
-
-.testimonial-card .author-avatar {
-  width: 64px;
-  height: 64px;
-  border-radius: 50%;
-  object-fit: cover;
-  box-shadow: var(--shadow-soft);
-  border: 2px solid rgba(148, 163, 184, 0.25);
-}
-
-.testimonial-card .author-info {
-  display: grid;
-  gap: 0.25rem;
-}
-
-/* ============================================================
-   Impact + Media Sections
-   ============================================================ */
-.impact-section {
-  background: linear-gradient(180deg, var(--alt-surface), #f4f6fb);
-}
-
-.impact-layout {
-  display: grid;
-  gap: 2.5rem;
-  grid-template-columns: minmax(0, 0.9fr) minmax(0, 1.1fr);
-  align-items: start;
-}
-
-.impact-summary h2 {
-  margin-bottom: 1rem;
-}
-
-.impact-summary p {
-  color: var(--base-600);
-}
-
-.impact-list {
-  list-style: none;
-  padding: 0;
-  margin: 2rem 0 0;
-  display: grid;
-  gap: 0.75rem;
-}
-
-.impact-list li {
-  display: flex;
-  align-items: center;
-  gap: 0.75rem;
-  font-weight: 500;
-  color: var(--base-600);
-}
-
-.impact-list i {
-  color: var(--accent-blue-main);
-}
-
-.impact-stats {
-  display: grid;
-  gap: 1.5rem;
-  grid-template-columns: repeat(2, minmax(0, 1fr));
-}
-
-.media-section {
-  background: radial-gradient(circle at top left, rgba(59, 130, 246, 0.1), transparent 55%), var(--surface);
-}
-
-.media-grid {
-  display: grid;
-  gap: 1.5rem;
-  grid-template-columns: repeat(auto-fit, minmax(260px, 1fr));
-}
-
-.media-grid iframe {
-  width: 100%;
-  min-height: 220px;
-  border: none;
-  border-radius: 1.25rem;
-  box-shadow: 0 18px 38px -28px rgba(15, 23, 42, 0.45);
-}
-
-/* ============================================================
-   CTA strip
-   ============================================================ */
-.cta-strip {
-  background: linear-gradient(135deg, rgba(59, 130, 246, 0.18), rgba(248, 113, 113, 0.16));
-}
-
-.cta-wrapper {
-  display: flex;
-  align-items: center;
-  justify-content: space-between;
-  gap: 2rem;
-  flex-wrap: wrap;
-}
-
-.cta-text h2 {
-  margin-bottom: 0.5rem;
-}
-
-.cta-text p {
-  margin-bottom: 0;
-  color: var(--base-600);
-  max-width: 620px;
-}
-
-/* ============================================================
-   Contact / CTA Section
-   ============================================================ */
-.contact-section {
-  background: linear-gradient(135deg, var(--accent-blue-dark), var(--primary-dark));
-  color: var(--surface);
-  padding: 4.5rem 0;
-}
-
-.contact-section .head h2 {
-  color: var(--surface);
-}
-
-.contact-section .head p {
-  color: var(--primary-light);
-}
-
-.contact-card {
-  background: rgba(255, 255, 255, 0.08);
-  border-radius: var(--radius-card);
-  padding: 2.5rem;
-  border: 1px solid rgba(255, 255, 255, 0.18);
-  box-shadow: 0 18px 40px rgba(15, 23, 42, 0.25);
-  text-align: center;
-}
-
-.contact-card a {
-  color: var(--surface);
-  text-decoration: underline;
-}
-
-.contact-card .btn-secondary {
-  background: #25d366;
-  color: #05361b;
-  box-shadow: 0 16px 30px rgba(37, 211, 102, 0.35);
-}
-
-.form-card {
-  background: var(--surface);
-  border-radius: var(--radius-card);
-  padding: 2.5rem;
-  box-shadow: var(--shadow-card);
-  border: 1px solid rgba(148, 163, 184, 0.2);
-}
-
-.form-group {
-  display: flex;
-  flex-direction: column;
-  gap: 0.45rem;
-  margin-bottom: 1.25rem;
-}
-
-.form-label {
-  font-weight: 600;
-  color: var(--base-700);
-  font-size: 0.95rem;
-}
-
-.form-control,
-select,
-textarea {
-  width: 100%;
-  padding: 0.85rem 1rem;
-  border: 1px solid rgba(148, 163, 184, 0.6);
-  border-radius: 0.85rem;
-  font-size: 1rem;
-  font-family: 'Poppins', sans-serif;
-  transition: border-color 0.2s ease, box-shadow 0.2s ease;
-}
-
-.form-control:focus,
-select:focus,
-textarea:focus {
-  border-color: var(--accent-blue-main);
-  box-shadow: 0 0 0 3px rgba(59, 130, 246, 0.15);
-  outline: none;
-}
-
-.form-alert {
-  display: none;
-  margin-top: 0.75rem;
-  padding: 0.75rem 1rem;
-  border-radius: 0.75rem;
-  font-size: 0.95rem;
-  font-weight: 500;
-  border: 1px solid transparent;
-}
-
-.form-alert.is-visible {
-  display: block;
-}
-
-.form-alert.is-success {
-  background: rgba(22, 163, 74, 0.12);
-  border-color: rgba(22, 163, 74, 0.3);
-  color: #166534;
-}
-
-.form-alert.is-error {
-  background: rgba(220, 38, 38, 0.12);
-  border-color: rgba(220, 38, 38, 0.3);
-  color: #b91c1c;
-}
-
-/* ============================================================
-   Auth / Portal Pages
-   ============================================================ */
-body.auth-page {
-  background: var(--primary-bg);
-}
-
-.auth-wrapper {
-  min-height: calc(100vh - 160px);
-  display: flex;
-  align-items: center;
-  justify-content: center;
-  padding: 4rem 1.5rem;
-}
-
-.auth-card {
-  max-width: 420px;
-  width: 100%;
-  background: var(--surface);
-  border-radius: var(--radius-card);
-  padding: 3rem 2.75rem;
-  border: 1px solid rgba(251, 191, 36, 0.5);
-  box-shadow: var(--shadow-card);
-  text-align: center;
-}
-
-.auth-card p {
-  color: var(--base-600);
-}
-
-.auth-actions {
-  margin-top: 1.75rem;
-}
-
-/* ============================================================
-   Footer
-   ============================================================ */
-.site-footer {
-  background: var(--base-900);
-  color: rgba(255, 255, 255, 0.82);
-  padding: 4rem 0 2.5rem;
-}
-
-.footer-content {
-  display: grid;
-  grid-template-columns: 2fr 1fr 1fr;
-  gap: 2.5rem;
-}
-
-.footer-brand {
-  display: flex;
-  align-items: center;
-  gap: 0.75rem;
-  margin-bottom: 1rem;
-}
-
-.footer-brand .brand-logo-em {
-  filter: brightness(0) invert(1);
-}
-
-.footer-brand .brand-text {
-  color: var(--surface);
-}
-
-.footer-links {
-  list-style: none;
-  padding: 0;
-  margin: 0;
-  display: flex;
-  flex-direction: column;
-  gap: 0.75rem;
-}
-
-.footer-links a {
-  color: rgba(255, 255, 255, 0.7);
-  font-size: 0.95rem;
-}
-
-.footer-links a:hover,
-.footer-links a:focus-visible {
-  color: var(--primary-main);
-}
-
-.footer-social {
-  display: flex;
-  gap: 0.75rem;
-  font-size: 1.25rem;
-}
-
-.footer-social a {
-  display: inline-flex;
-  align-items: center;
-  justify-content: center;
-  width: 2.5rem;
-  height: 2.5rem;
-  border-radius: 50%;
-  background: rgba(255, 255, 255, 0.12);
-  color: var(--surface);
-}
-
-.footer-social a:hover,
-.footer-social a:focus-visible {
-  background: rgba(251, 191, 36, 0.2);
-  color: var(--primary-main);
-}
-
-.footer-bottom {
-  border-top: 1px solid rgba(255, 255, 255, 0.12);
-  padding-top: 1.5rem;
-  margin-top: 3rem;
-  text-align: center;
-  font-size: 0.85rem;
-  color: rgba(255, 255, 255, 0.65);
-}
-
-/* ============================================================
-   Festival theming helpers
-   ============================================================ */
-.festival-banner {
-  position: relative;
-  text-align: center;
-  padding: 0.75rem 1rem;
-  font-weight: 600;
-  background: var(--festival-banner-bg);
-  color: var(--festival-banner-color);
-  box-shadow: var(--festival-banner-glow);
-  display: none;
-}
-
-.festival-banner[hidden] {
-  display: none;
-}
-
-body[data-festival-theme] .festival-banner {
-  display: block;
-}
-
-body[data-festival-theme] .hero::before {
-  opacity: 0.45;
-}
-
-body[data-festival-theme] .hero-highlight {
-  background: rgba(255, 255, 255, 0.2);
-  box-shadow: 0 12px 30px -20px var(--festival-highlight);
-}
-
-.festival-switcher {
-  position: fixed;
-  bottom: 1.5rem;
-  right: 1.5rem;
-  z-index: 1000;
-  background: rgba(15, 23, 42, 0.92);
-  color: #f8fafc;
-  padding: 1rem 1.25rem;
-  border-radius: 1rem;
-  box-shadow: 0 18px 36px -28px rgba(15, 23, 42, 0.75);
-  width: 260px;
-  transform: translateY(160%);
-  transition: transform 0.25s ease;
-}
-
-.festival-switcher[data-open="true"] {
-  transform: translateY(0);
-}
-
-.festival-switcher header {
-  display: flex;
-  align-items: center;
-  justify-content: space-between;
-  gap: 0.75rem;
-  margin-bottom: 0.75rem;
-}
-
-.festival-switcher button {
-  background: transparent;
-  border: none;
-  color: inherit;
-  cursor: pointer;
-}
-
-.festival-switcher label {
-  font-size: 0.85rem;
-  color: rgba(226, 232, 240, 0.85);
-}
-
-.festival-switcher select {
-  width: 100%;
-  margin-top: 0.35rem;
-  border-radius: 0.75rem;
-  padding: 0.65rem 0.75rem;
-  border: 1px solid rgba(148, 163, 184, 0.3);
-  font-size: 0.95rem;
-  background: rgba(15, 23, 42, 0.65);
-  color: #f8fafc;
-}
-
-.festival-switcher .festival-actions {
-  margin-top: 0.85rem;
-  display: flex;
-  justify-content: space-between;
-  gap: 0.5rem;
-}
-
-.festival-switcher .festival-actions button {
-  flex: 1;
-  background: rgba(59, 130, 246, 0.18);
-  border-radius: 0.75rem;
-  padding: 0.55rem 0.65rem;
-  border: 1px solid rgba(59, 130, 246, 0.35);
-  font-weight: 600;
-}
-
-.festival-switcher .festival-actions button:hover {
-  background: rgba(59, 130, 246, 0.28);
-}
-
-.festival-launcher {
-  position: fixed;
-  bottom: 1.5rem;
-  right: 1.5rem;
-  z-index: 990;
-  display: inline-flex;
-  align-items: center;
-  gap: 0.5rem;
-  padding: 0.65rem 1.1rem;
-  border-radius: 999px;
-  border: none;
-  background: var(--primary-main);
-  color: #0f172a;
-  font-weight: 600;
-  cursor: pointer;
-  box-shadow: 0 20px 45px -30px rgba(15, 23, 42, 0.65);
-  transition: transform 0.2s ease, box-shadow 0.2s ease;
-}
-
-.festival-launcher:hover {
-  transform: translateY(-2px);
-  box-shadow: 0 28px 55px -30px rgba(15, 23, 42, 0.7);
-}
-
-.festival-launcher i {
-  color: currentColor;
-}
-
-/* ============================================================
-   Strategic capability showcase & case studies
-   ============================================================ */
-.capability-grid {
-  display: grid;
-  grid-template-columns: repeat(auto-fit, minmax(240px, 1fr));
-  gap: 1.5rem;
-}
-
-.capability-card {
-  display: flex;
-  flex-direction: column;
-  gap: 0.75rem;
-  background: var(--surface);
-  border: 1px solid rgba(15, 23, 42, 0.08);
-  border-radius: 1rem;
-  padding: 1.75rem;
-  transition: transform 0.2s ease, box-shadow 0.2s ease;
-  text-decoration: none;
-  color: inherit;
-}
-
-.capability-card:hover {
-  transform: translateY(-4px);
-  box-shadow: 0 20px 45px -25px rgba(15, 23, 42, 0.35);
-}
-
-.capability-card--accent {
-  background: linear-gradient(135deg, rgba(59, 130, 246, 0.1), rgba(2, 132, 199, 0.12));
-  border-color: rgba(59, 130, 246, 0.25);
-}
-
-.capability-kicker {
-  font-size: 0.8rem;
-  font-weight: 600;
-  letter-spacing: 0.08em;
-  text-transform: uppercase;
-  color: var(--primary-main);
-}
-
-.capability-card h3 {
-  font-size: 1.15rem;
-  line-height: 1.4;
-}
-
-.capability-link {
-  margin-top: auto;
-  font-weight: 600;
-  color: var(--primary-dark);
-  display: inline-flex;
-  align-items: center;
-  gap: 0.35rem;
-}
-
-.case-study-grid .install-card {
-  border: 1px solid rgba(15, 23, 42, 0.08);
-  box-shadow: none;
-}
-
-.install-points {
-  margin: 0.85rem 0 1rem;
-  padding-left: 1.1rem;
-  color: var(--base-600);
-}
-
-.install-points li {
-  margin-bottom: 0.35rem;
-  font-size: 0.95rem;
-}
-
-.btn-small {
-  display: inline-flex;
-  align-items: center;
-  gap: 0.35rem;
-  padding: 0.55rem 1rem;
-  font-size: 0.95rem;
-}
-
-/* ============================================================
-   FAQ styles
-   ============================================================ */
-.faq-list {
-  display: grid;
-  gap: 1rem;
-}
-
-.faq-list details {
-  background: var(--surface);
-  border-radius: 0.75rem;
-  border: 1px solid rgba(15, 23, 42, 0.08);
-  padding: 1.25rem 1.5rem;
-}
-
-.faq-list summary {
-  font-weight: 600;
-  cursor: pointer;
-  display: flex;
-  align-items: center;
-  gap: 0.75rem;
-}
-
-.faq-list summary::-webkit-details-marker {
-  display: none;
-}
-
-.faq-body {
-  margin-top: 0.75rem;
-  color: var(--base-600);
-}
-
-.faq-body ul {
-  margin: 0.75rem 0 0;
-  padding-left: 1.15rem;
-}
-
-.faq-body li {
-  margin-bottom: 0.35rem;
-}
-
-/* ============================================================
-   Footer trust badges
-   ============================================================ */
-.footer-trust {
-  background: #0f172a;
-  color: #e2e8f0;
-  padding: 1.75rem 0;
-}
-
-.footer-trust h4 {
-  margin-bottom: 1rem;
-  font-size: 1.1rem;
-}
-
-.trust-badges {
-  list-style: none;
-  display: grid;
-  grid-template-columns: repeat(auto-fit, minmax(180px, 1fr));
-  gap: 1rem;
-  margin: 0;
-  padding: 0;
-}
-
-.trust-badges li {
-  display: flex;
-  align-items: flex-start;
-  gap: 0.65rem;
-  font-size: 0.95rem;
-}
-
-.badge-icon {
-  display: inline-flex;
-  width: 2rem;
-  height: 2rem;
-  align-items: center;
-  justify-content: center;
-  border-radius: 999px;
-  background: rgba(148, 163, 184, 0.2);
-  color: #38bdf8;
-}
-
-.badge-text {
-  line-height: 1.4;
-}
-
-/* ============================================================
-   Responsive Behaviour
-   ============================================================ */
-<<<<<<< HEAD
-@media (max-width: 1080px) {
-  .global-header .header-inner {
-    gap: 1rem;
-  }
-  .global-header .nav-desktop {
-    flex-basis: 100%;
-    justify-content: center;
-    order: 3;
-  }
-  .nav-actions {
-    gap: 0.6rem;
-    order: 4;
-    width: 100%;
-    justify-content: flex-end;
-  }
-  .grid.cols-4 { grid-template-columns: repeat(2, minmax(0, 1fr)); }
-  .grid.cols-3 { grid-template-columns: repeat(2, minmax(0, 1fr)); }
-  .hero-grid { grid-template-columns: 1fr; }
-  .hero-actions { justify-content: center; }
-  .hero-assurance { grid-template-columns: repeat(3, minmax(0, 1fr)); }
-=======
-@media (max-width: 1080px) {
-  .global-header .header-inner {
-    gap: 1rem;
-  }
-  .global-header .nav-desktop {
-    order: 3;
-  }
-  .nav-actions {
-    gap: 0.6rem;
-  }
-  .grid.cols-4 { grid-template-columns: repeat(2, minmax(0, 1fr)); }
-  .grid.cols-3 { grid-template-columns: repeat(2, minmax(0, 1fr)); }
-  .hero-grid { grid-template-columns: 1fr; }
-  .hero-actions { justify-content: center; }
-  .hero-assurance { grid-template-columns: repeat(3, minmax(0, 1fr)); }
->>>>>>> e91dc093
-  .impact-layout { grid-template-columns: 1fr; }
-  .impact-stats { grid-template-columns: repeat(2, minmax(0, 1fr)); }
-}
-
-<<<<<<< HEAD
-@media (max-width: 920px) {
-  .nav-desktop { display: none; }
-  .menu-btn { display: inline-flex; }
-  .nav-actions {
-    display: none;
-  }
-
-  .grid.cols-4,
-  .grid.cols-3 { grid-template-columns: repeat(2, minmax(0, 1fr)); }
-=======
-@media (max-width: 920px) {
-  .nav-desktop { display: none; }
-  .menu-btn { display: inline-flex; }
-  .nav-actions {
-    display: none;
-  }
-  .header-tools {
-    gap: 0.5rem;
-  }
-
-  .grid.cols-4,
-  .grid.cols-3 { grid-template-columns: repeat(2, minmax(0, 1fr)); }
->>>>>>> e91dc093
-
-  .journey-flow { grid-template-columns: repeat(2, minmax(0, 1fr)); }
-  .hero-mini-gallery { grid-template-columns: 1fr; }
-  .trust-grid { grid-template-columns: repeat(2, minmax(0, 1fr)); }
-  .solutions-grid { grid-template-columns: repeat(2, minmax(0, 1fr)); }
-
-  .contact-section .grid.cols-2 {
-    grid-template-columns: 1fr;
-  }
-
-  .footer-content {
-    grid-template-columns: repeat(2, minmax(0, 1fr));
-  }
-
-  .hero {
-    padding: 5.5rem 1.25rem 4.5rem;
-  }
-
-  .festival-switcher {
-    right: 1rem;
-  }
-
-  .festival-launcher {
-    right: 1rem;
-  }
-}
-
-<<<<<<< HEAD
-@media (max-width: 768px) {
-  .section {
-    padding: 3.75rem 0;
-  }
-
-  .global-header .header-inner {
-    gap: 0.75rem;
-  }
-
-  .quick-access-overlay.is-visible {
-    justify-content: center;
-    align-items: flex-end;
-  }
-
-  .quick-access-panel {
-    width: 100%;
-    max-width: none;
-    border-radius: 1.25rem 1.25rem 0 0;
-    transform: translateY(100%);
-    box-shadow: 0 -18px 40px -30px rgba(15, 23, 42, 0.45);
-    padding: 1.5rem 1.25rem;
-    max-height: calc(100vh - 2rem);
-  }
-
-  .quick-access-overlay.is-visible .quick-access-panel {
-    transform: translateY(0);
-  }
-
-  .knowledge-subscribe {
-    padding: 2rem 1.5rem;
-  }
-
-  .knowledge-card-media img {
-    height: 180px;
-  }
-
-  .case-media img,
-  .case-media iframe {
-    height: 200px;
-  }
-
-  .grid.cols-4,
-  .grid.cols-3,
-  .grid.cols-2 {
-    grid-template-columns: 1fr;
-=======
-@media (max-width: 768px) {
-  .section {
-    padding: 3.75rem 0;
-  }
-
-  .header-bar-inner {
-    flex-direction: column;
-    align-items: stretch;
-    gap: 0.75rem;
-  }
-
-  .global-header .header-inner {
-    gap: 0.85rem;
-  }
-
-  .header-tools {
-    width: 100%;
-    justify-content: space-between;
-    gap: 0.75rem;
-  }
-
-  .header-language,
-  .header-tool {
-    width: 100%;
-  }
-
-  .knowledge-subscribe {
-    padding: 2rem 1.5rem;
-  }
-
-  .knowledge-card-media img {
-    height: 180px;
-  }
-
-  .case-media img,
-  .case-media iframe {
-    height: 200px;
-  }
-
-  .grid.cols-4,
-  .grid.cols-3,
-  .grid.cols-2 {
-    grid-template-columns: 1fr;
->>>>>>> e91dc093
-  }
-
-  .hero-title {
-    font-size: clamp(2rem, 8vw, 2.8rem);
-  }
-
-  .hero-sub {
-    font-size: 1.05rem;
-  }
-
-  .hero-assurance {
-    grid-template-columns: repeat(2, minmax(0, 1fr));
-  }
-
-  .video-placeholder {
-    padding: 1.75rem 1.5rem;
-  }
-
-  .footer-content {
-    grid-template-columns: 1fr;
-  }
-
-  .site-header .container {
-    padding: 0.85rem 1.25rem;
-  }
-
-  .brand-logo-em {
-    height: 2rem;
-  }
-
-  .brand-text {
-    font-size: 1.25rem;
-  }
-
-  .hero-media-main figcaption {
-    position: static;
-    margin-top: 0.75rem;
-    display: inline-block;
-  }
-
-  .hero-media-bubble {
-    position: static;
-    margin-top: 1rem;
-    align-self: flex-end;
-  }
-
-  .impact-stats { grid-template-columns: 1fr; }
-
-  .cta-wrapper {
-    flex-direction: column;
-    align-items: flex-start;
-  }
-
-  .festival-switcher {
-    right: 1rem;
-    left: 1rem;
-    width: auto;
-  }
-
-  .festival-launcher {
-    right: 1rem;
-    bottom: 1rem;
-  }
-<<<<<<< HEAD
-}
-
-@media (max-width: 520px) {
-  .hero-actions {
-    flex-direction: column;
-  }
-=======
-}
-
-@media (max-width: 520px) {
-  .header-contact {
-    width: 100%;
-    justify-content: space-between;
-  }
-  .header-tools {
-    width: 100%;
-    justify-content: space-between;
-  }
-  .header-link,
-  .header-tool {
-    justify-content: center;
-  }
-  .header-tool span,
-  .header-link span {
-    display: none;
-  }
-  .header-tool,
-  .header-link {
-    padding-inline: 0.35rem;
-  }
-  .hero-actions {
-    flex-direction: column;
-  }
->>>>>>> e91dc093
-
-  .hero-highlight {
-    font-size: 0.95rem;
-  }
-
-  .hero-assurance {
-    grid-template-columns: 1fr;
-  }
-
-  .trust-grid,
-  .solutions-grid,
-  .media-grid {
-    grid-template-columns: 1fr;
-  }
-
-  .journey-flow {
-    grid-template-columns: 1fr;
-  }
-
-  .journey-step {
-    text-align: left;
-    padding: 1.75rem 1.5rem;
-  }
-
-  .journey-step .step-icon {
-    margin-bottom: 0.75rem;
-  }
-
-  .contact-card {
-    padding: 2rem 1.5rem;
-  }
-
-  .form-card {
-    padding: 2rem 1.5rem;
-  }
-
-<<<<<<< HEAD
-  .festival-launcher {
-    left: 1rem;
-    right: auto;
-  }
-}
-
-@media (min-width: 1180px) {
-  .global-header .header-inner {
-    flex-wrap: nowrap;
-  }
-  .global-header .nav-desktop {
-    flex: 1 1 auto;
-    order: 1;
-  }
-  .nav-actions {
-    order: 2;
-    margin-left: auto;
-    padding-left: clamp(1.25rem, 3vw, 2.5rem);
-  }
-}
-
-@media (min-width: 921px) and (max-width: 1180px) {
-  .global-header .nav-desktop {
-    justify-content: flex-start;
-  }
-  .nav-desktop .nav-link {
-    padding: 0.3rem 0.6rem;
-    font-size: 0.95rem;
-  }
-}
-=======
-  .festival-launcher {
-    left: 1rem;
-    right: auto;
-  }
-}
-
-@media (min-width: 1180px) {
-  .global-header .header-inner {
-    flex-wrap: nowrap;
-  }
-  .global-header .nav-desktop {
-    flex: 1 1 auto;
-    order: 1;
-  }
-  .nav-actions {
-    order: 2;
-    margin-left: auto;
-    padding-left: clamp(1.25rem, 3vw, 2.5rem);
-  }
-}
-
-@media (min-width: 921px) and (max-width: 1180px) {
-  .global-header .nav-desktop {
-    justify-content: flex-start;
-  }
-  .nav-desktop .nav-link {
-    padding: 0.3rem 0.6rem;
-    font-size: 0.95rem;
-  }
-}
-
->>>>>>> e91dc093
+/* ============================================================
+   Global Theme Tokens
+   ============================================================ */
+:root {
+  --primary-dark: #d97706;
+  --primary-main: #fbbf24;
+  --primary-light: #fde68a;
+  --primary-bg: #fffbeb;
+  --accent-blue-dark: #1e3a8a;
+  --accent-blue-main: #3b82f6;
+  --base-900: #0f172a;
+  --base-700: #334155;
+  --base-600: #64748b;
+  --base-400: #94a3b8;
+  --base-300: #d1d5db;
+  --surface: #ffffff;
+  --alt-surface: #f9fafb;
+  --shadow-soft: 0 12px 32px rgba(15, 23, 42, 0.08);
+  --shadow-card: 0 10px 30px rgba(15, 23, 42, 0.12);
+  --radius-card: 1.25rem;
+  --hero-image-url: url('images/hero/hero.png');
+  --hero-overlay-color: rgba(15, 23, 42, 0.82);
+  --festival-banner-bg: linear-gradient(120deg, rgba(14, 116, 144, 0.92), rgba(15, 118, 110, 0.8));
+  --festival-banner-color: #f0fdfa;
+  --festival-banner-glow: 0 18px 38px -25px rgba(45, 212, 191, 0.9);
+  --festival-highlight: rgba(253, 224, 71, 0.35);
+}
+
+/* ============================================================
+   Base Styles & Typography
+   ============================================================ */
+* {
+  box-sizing: border-box;
+}
+
+html {
+  scroll-behavior: smooth;
+}
+
+body {
+  margin: 0;
+  font-family: 'Poppins', sans-serif;
+  color: var(--base-700);
+  background: var(--surface);
+  line-height: 1.6;
+  font-size: 16px;
+  -webkit-font-smoothing: antialiased;
+  -moz-osx-font-smoothing: grayscale;
+}
+
+img {
+  max-width: 100%;
+  height: auto;
+  display: block;
+}
+
+a {
+  color: inherit;
+  text-decoration: none;
+  transition: color 0.2s ease, opacity 0.2s ease;
+}
+
+a:hover,
+a:focus-visible {
+  color: var(--primary-dark);
+}
+
+.hindi {
+  font-family: 'Noto Sans Devanagari', sans-serif;
+}
+
+h1,
+h2,
+h3,
+h4,
+h5,
+h6 {
+  color: var(--accent-blue-dark);
+  font-weight: 800;
+  font-family: 'Poppins', sans-serif;
+  margin: 0 0 0.75rem;
+}
+
+h1 {
+  font-size: clamp(2.5rem, 8vw, 4rem);
+  line-height: 1.1;
+}
+
+h2 {
+  font-size: clamp(2rem, 6vw, 3rem);
+}
+
+h3 {
+  font-size: 1.75rem;
+}
+
+p {
+  margin: 0 0 1rem;
+}
+
+/* ============================================================
+   Utility Helpers
+   ============================================================ */
+.text-xs { font-size: 0.75rem; }
+.text-sm { font-size: 0.9rem; }
+.text-base { font-size: 1rem; }
+.text-lg { font-size: 1.125rem; }
+.text-xl { font-size: 1.35rem; }
+.text-2xl { font-size: 1.6rem; }
+.text-3xl { font-size: 1.9rem; }
+.text-4xl { font-size: 2.25rem; }
+
+.font-semibold { font-weight: 600; }
+.font-bold { font-weight: 700; }
+.font-extrabold { font-weight: 800; }
+
+.mt-2 { margin-top: 0.5rem; }
+.mt-4 { margin-top: 1rem; }
+.mt-6 { margin-top: 1.5rem; }
+.mt-8 { margin-top: 2rem; }
+.mt-10 { margin-top: 2.5rem; }
+.mt-12 { margin-top: 3rem; }
+.mb-0 { margin-bottom: 0; }
+.mb-2 { margin-bottom: 0.5rem; }
+.mb-4 { margin-bottom: 1rem; }
+.mb-6 { margin-bottom: 1.5rem; }
+.mb-8 { margin-bottom: 2rem; }
+
+.text-center { text-align: center; }
+.text-left { text-align: left; }
+.text-right { text-align: right; }
+.text-brand-dark { color: var(--base-900); }
+.text-muted { color: var(--base-600); }
+.sr-only {
+  position: absolute;
+  width: 1px;
+  height: 1px;
+  padding: 0;
+  margin: -1px;
+  overflow: hidden;
+  clip: rect(0, 0, 0, 0);
+  white-space: nowrap;
+  border: 0;
+}
+
+.badge {
+  display: inline-flex;
+  align-items: center;
+  gap: 0.5rem;
+  background: rgba(15, 23, 42, 0.15);
+  color: var(--primary-light);
+  padding: 0.35rem 0.85rem;
+  border-radius: 999px;
+  font-size: 0.85rem;
+  letter-spacing: 0.5px;
+  text-transform: uppercase;
+}
+
+.lead {
+  font-size: 1.15rem;
+  color: var(--base-600);
+}
+
+.container {
+  max-width: 1200px;
+  margin: 0 auto;
+  padding: 0 1.5rem;
+}
+
+.section {
+  padding: 5rem 0;
+}
+
+.section.alt {
+  background: var(--alt-surface);
+}
+
+.head {
+  text-align: center;
+  max-width: 880px;
+  margin: 0 auto 3.5rem;
+}
+
+.grid {
+  display: grid;
+  gap: 2rem;
+}
+
+.grid.cols-2 { grid-template-columns: repeat(2, minmax(0, 1fr)); }
+.grid.cols-3 { grid-template-columns: repeat(3, minmax(0, 1fr)); }
+.grid.cols-4 { grid-template-columns: repeat(4, minmax(0, 1fr)); }
+
+/* ============================================================
+   Shared Subpage Hero Layout
+   ============================================================ */
+.page-hero {
+  position: relative;
+  padding: 5rem 0;
+  background: linear-gradient(135deg, rgba(15, 23, 42, 0.9), rgba(30, 64, 175, 0.85));
+  color: var(--surface);
+  overflow: hidden;
+  isolation: isolate;
+}
+
+.page-hero::after {
+  content: '';
+  position: absolute;
+  inset: 0;
+  background: radial-gradient(circle at top right, rgba(251, 191, 36, 0.28), transparent 55%);
+  opacity: 0.85;
+}
+
+.page-hero .container {
+  position: relative;
+  z-index: 1;
+}
+
+.page-hero h1 {
+  color: #ffffff;
+  mix-blend-mode: difference;
+  text-shadow: 0 14px 35px rgba(15, 23, 42, 0.3);
+}
+
+@supports not (mix-blend-mode: difference) {
+  .page-hero h1 {
+    color: var(--surface);
+    text-shadow: 0 16px 38px rgba(15, 23, 42, 0.35);
+  }
+}
+
+.hero-inner {
+  display: grid;
+  gap: 3rem;
+}
+
+.hero-copy {
+  display: grid;
+  gap: 1.25rem;
+  align-content: center;
+}
+
+.hero-eyebrow {
+  display: inline-flex;
+  align-items: center;
+  gap: 0.5rem;
+  font-size: 0.85rem;
+  text-transform: uppercase;
+  letter-spacing: 0.14em;
+  background: rgba(255, 255, 255, 0.12);
+  padding: 0.4rem 0.9rem;
+  border-radius: 999px;
+  color: var(--primary-light);
+}
+
+.hero-metrics {
+  display: grid;
+  gap: 1rem;
+  grid-template-columns: repeat(auto-fit, minmax(140px, 1fr));
+}
+
+.hero-metric {
+  background: rgba(15, 23, 42, 0.35);
+  border: 1px solid rgba(148, 163, 184, 0.4);
+  border-radius: 1rem;
+  padding: 1.25rem 1.4rem;
+  display: grid;
+  gap: 0.4rem;
+}
+
+.hero-metric span:first-child {
+  font-size: 1.35rem;
+  font-weight: 800;
+}
+
+.hero-media {
+  position: relative;
+  border-radius: 1.75rem;
+  overflow: hidden;
+  box-shadow: 0 25px 60px -30px rgba(8, 47, 73, 0.6);
+}
+
+.hero-media img {
+  width: 100%;
+  height: 100%;
+  object-fit: cover;
+}
+
+.hero-media .caption {
+  position: absolute;
+  left: 1.25rem;
+  bottom: 1.25rem;
+  background: rgba(15, 23, 42, 0.75);
+  color: var(--surface);
+  padding: 0.65rem 1rem;
+  border-radius: 0.75rem;
+  font-size: 0.85rem;
+  letter-spacing: 0.05em;
+}
+
+@media (min-width: 992px) {
+  .hero-inner {
+    grid-template-columns: minmax(0, 1.1fr) minmax(0, 0.9fr);
+    align-items: center;
+  }
+}
+
+/* ============================================================
+   Buttons
+   ============================================================ */
+.btn {
+  display: inline-flex;
+  align-items: center;
+  justify-content: center;
+  gap: 0.5rem;
+  border-radius: 0.85rem;
+  font-weight: 700;
+  padding: 0.9rem 1.75rem;
+  border: 1px solid transparent;
+  cursor: pointer;
+  transition: transform 0.2s ease, box-shadow 0.2s ease, background-color 0.2s ease;
+}
+
+.btn-primary {
+  background: var(--primary-main);
+  color: var(--base-900);
+  box-shadow: 0 12px 24px rgba(251, 191, 36, 0.35);
+}
+
+.btn-primary:hover,
+.btn-primary:focus-visible {
+  background: var(--primary-dark);
+  transform: translateY(-2px);
+  box-shadow: 0 16px 30px rgba(217, 119, 6, 0.45);
+}
+
+.btn-secondary {
+  background: var(--accent-blue-dark);
+  color: var(--surface);
+  border-color: transparent;
+  box-shadow: 0 12px 26px rgba(30, 58, 138, 0.25);
+}
+
+.btn-secondary:hover,
+.btn-secondary:focus-visible {
+  background: var(--base-700);
+  transform: translateY(-2px);
+}
+
+.btn-link {
+  background: transparent;
+  padding: 0;
+  color: var(--accent-blue-main);
+}
+
+.btn-block {
+  width: 100%;
+}
+
+/* ============================================================
+   Header & Navigation
+   ============================================================ */
+.site-header {
+  position: sticky;
+  top: 0;
+  z-index: 50;
+  background: rgba(255, 255, 255, 0.98);
+  box-shadow: 0 1px 0 rgba(15, 23, 42, 0.06);
+  backdrop-filter: blur(8px);
+}
+
+.site-header .container {
+  padding-top: 0;
+  padding-bottom: 0;
+}
+
+.brand {
+  display: flex;
+  align-items: center;
+  gap: 0.75rem;
+}
+
+.brand-logo-em {
+  height: 2.4rem;
+  width: auto;
+  object-fit: contain;
+}
+
+.brand-text {
+  font-size: 1.45rem;
+  font-weight: 800;
+  color: var(--base-900);
+}
+
+.global-header {
+  position: sticky;
+  top: 0;
+  inset-inline: 0;
+  z-index: 60;
+  background: rgba(255, 255, 255, 0.98);
+  backdrop-filter: blur(12px);
+  border-bottom: 1px solid rgba(15, 23, 42, 0.08);
+  transition: box-shadow 0.2s ease, background 0.2s ease;
+  overflow-x: clip;
+}
+
+.global-header.is-sticky {
+  box-shadow: 0 18px 30px -25px rgba(15, 23, 42, 0.45);
+  background: rgba(248, 250, 252, 0.92);
+}
+
+.global-header .header-bar {
+  background: var(--base-900);
+  color: #e2e8f0;
+  font-size: 0.85rem;
+}
+
+.header-bar-inner {
+  display: flex;
+  align-items: center;
+  justify-content: space-between;
+  gap: 1rem;
+  padding: 0.5rem 0;
+  flex-wrap: wrap;
+}
+
+.header-contact {
+  display: flex;
+  align-items: center;
+  gap: 0.85rem 1.25rem;
+  flex-wrap: wrap;
+}
+
+.header-link {
+  display: inline-flex;
+  align-items: center;
+  gap: 0.35rem;
+  color: inherit;
+  background: transparent;
+  border: none;
+  padding: 0;
+  font: inherit;
+  cursor: pointer;
+  opacity: 0.9;
+}
+
+.header-link:hover,
+.header-link:focus-visible {
+  color: var(--primary-light);
+  opacity: 1;
+}
+
+.header-tools {
+  display: flex;
+  align-items: center;
+  gap: 0.75rem;
+  flex-wrap: wrap;
+}
+
+.header-tool {
+  display: inline-flex;
+  align-items: center;
+  gap: 0.35rem;
+  border-radius: 999px;
+  border: 1px solid rgba(148, 163, 184, 0.2);
+  padding: 0.35rem 0.9rem;
+  background: rgba(226, 232, 240, 0.12);
+  color: #e2e8f0;
+  font-size: 0.85rem;
+  font-weight: 500;
+  cursor: pointer;
+  transition: transform 0.2s ease, background 0.2s ease, color 0.2s ease;
+}
+
+.header-tool:hover,
+.header-tool:focus-visible {
+  background: rgba(148, 163, 184, 0.25);
+  color: #ffffff;
+  transform: translateY(-1px);
+}
+
+.header-language {
+  display: inline-flex;
+  align-items: center;
+  gap: 0.5rem;
+  flex-wrap: wrap;
+  min-width: 12rem;
+}
+
+.translate-widget {
+  min-width: 0;
+  display: flex;
+  align-items: center;
+}
+
+#google_translate_element .goog-te-gadget-simple {
+  background: transparent !important;
+  border: none !important;
+  padding: 0 !important;
+}
+
+#google_translate_element .goog-te-gadget {
+  font-size: 0;
+}
+
+#google_translate_element .goog-te-gadget span {
+  display: none !important;
+}
+
+#google_translate_element .goog-te-combo {
+  border-radius: 999px;
+  border: 1px solid rgba(148, 163, 184, 0.35);
+  padding: 0.35rem 0.75rem;
+  font-size: 0.85rem;
+  background: rgba(248, 250, 252, 0.15);
+  color: #0f172a;
+  width: 100%;
+  max-width: 12rem;
+}
+
+.header-tool--search {
+  background: rgba(148, 163, 184, 0.22);
+  color: #f8fafc;
+}
+
+.header-tool--search:hover,
+.header-tool--search:focus-visible {
+  background: rgba(148, 163, 184, 0.35);
+  color: #ffffff;
+}
+
+.global-header .header-inner {
+  display: flex;
+  align-items: center;
+  gap: 1.25rem;
+  flex-wrap: wrap;
+  padding: 1rem 0;
+}
+
+.global-header .header-inner > * {
+  min-width: 0;
+}
+
+.global-header .nav-desktop {
+  display: flex;
+  align-items: center;
+  justify-content: center;
+  flex: 1 1 100%;
+  order: 3;
+  gap: 0.75rem;
+  row-gap: 0.45rem;
+  flex-wrap: wrap;
+}
+
+.nav-actions {
+  display: flex;
+  align-items: center;
+  gap: 0.75rem;
+  flex-wrap: wrap;
+  margin-left: auto;
+  order: 2;
+}
+
+.nav-desktop {
+  display: flex;
+  align-items: center;
+  gap: 1rem;
+}
+
+.nav-desktop .nav-link {
+  display: inline-flex;
+  align-items: center;
+  gap: 0.35rem;
+  padding: 0.35rem 0.75rem;
+  border-radius: 0.65rem;
+  color: var(--base-700);
+  font-weight: 600;
+  line-height: 1.2;
+  text-align: left;
+}
+
+.nav-desktop .btn-secondary {
+  color: var(--surface);
+  background: var(--accent-blue-dark);
+  box-shadow: 0 12px 26px rgba(30, 58, 138, 0.25);
+}
+
+.nav-desktop .btn-secondary:hover,
+.nav-desktop .btn-secondary:focus-visible {
+  color: var(--surface);
+  background: var(--base-700);
+}
+
+.nav-desktop .nav-link:not(.btn-secondary).active,
+.nav-desktop .nav-link:not(.btn-secondary):hover,
+.nav-desktop .nav-link:not(.btn-secondary):focus-visible {
+  color: var(--accent-blue-dark);
+  background: rgba(59, 130, 246, 0.12);
+}
+
+.nav-dropdown {
+  position: relative;
+}
+
+.nav-dropdown-toggle {
+  border: none;
+  background: transparent;
+  font: inherit;
+  cursor: pointer;
+}
+
+.nav-dropdown-toggle .fa-chevron-down {
+  font-size: 0.75rem;
+  transition: transform 0.2s ease;
+}
+
+.nav-dropdown.is-open .nav-dropdown-toggle .fa-chevron-down,
+.nav-dropdown.is-active .nav-dropdown-toggle .fa-chevron-down {
+  transform: rotate(180deg);
+}
+
+.nav-dropdown-menu {
+  display: none;
+  position: absolute;
+  top: calc(100% + 0.5rem);
+  left: 0;
+  min-width: 14rem;
+  padding: 0.75rem;
+  border-radius: 0.85rem;
+  background: var(--surface);
+  box-shadow: 0 18px 40px rgba(15, 23, 42, 0.18);
+  border: 1px solid rgba(15, 23, 42, 0.06);
+  flex-direction: column;
+  gap: 0.35rem;
+  z-index: 20;
+}
+
+.nav-dropdown.is-open .nav-dropdown-menu,
+.nav-dropdown:hover .nav-dropdown-menu,
+.nav-dropdown:focus-within .nav-dropdown-menu {
+  display: flex;
+}
+
+.nav-dropdown-menu a {
+  padding: 0.5rem 0.75rem;
+  border-radius: 0.6rem;
+  color: var(--base-700);
+  font-weight: 600;
+}
+
+.nav-dropdown-menu a:hover,
+.nav-dropdown-menu a:focus-visible,
+.nav-dropdown-menu a.active {
+  background: rgba(59, 130, 246, 0.12);
+  color: var(--accent-blue-dark);
+}
+
+.nav-dropdown.is-active > .nav-dropdown-toggle,
+.nav-dropdown.is-open > .nav-dropdown-toggle {
+  color: var(--accent-blue-dark);
+  background: rgba(59, 130, 246, 0.12);
+}
+
+.menu-btn {
+  display: none;
+  border: none;
+  background: rgba(15, 23, 42, 0.08);
+  color: var(--base-900);
+  padding: 0.55rem 0.75rem;
+  border-radius: 0.75rem;
+  cursor: pointer;
+  margin-left: auto;
+  align-self: center;
+}
+
+.menu-btn:hover,
+.menu-btn:focus-visible {
+  background: rgba(59, 130, 246, 0.18);
+  color: var(--accent-blue-dark);
+}
+
+.nav-mobile {
+  display: none;
+  flex-direction: column;
+  gap: 0.75rem;
+  padding: 1.5rem;
+  background: var(--surface);
+  border-top: 1px solid rgba(15, 23, 42, 0.06);
+  box-shadow: 0 24px 40px rgba(15, 23, 42, 0.1);
+  border-radius: 0 0 1.25rem 1.25rem;
+  max-height: calc(100vh - 5rem);
+  overflow-y: auto;
+}
+
+.nav-mobile.show {
+  display: flex;
+}
+
+.nav-mobile a {
+  padding: 0.75rem 1rem;
+  border-radius: 0.75rem;
+  font-weight: 600;
+  color: var(--base-700);
+  background: rgba(148, 163, 184, 0.12);
+}
+
+.nav-mobile-section {
+  display: grid;
+  gap: 0.5rem;
+}
+
+.nav-mobile-divider {
+  height: 1px;
+  background: rgba(15, 23, 42, 0.08);
+  margin: 0.25rem 0;
+}
+
+.nav-mobile-action {
+  display: inline-flex;
+  align-items: center;
+  gap: 0.6rem;
+  justify-content: flex-start;
+  padding: 0.85rem 1rem;
+  border-radius: 0.85rem;
+  border: 1px solid rgba(148, 163, 184, 0.35);
+  background: rgba(241, 245, 249, 0.65);
+  font-weight: 600;
+  color: var(--base-700);
+  text-align: left;
+  cursor: pointer;
+  transition: background 0.2s ease, border-color 0.2s ease, transform 0.2s ease;
+  width: 100%;
+}
+
+.nav-mobile-action i {
+  color: var(--accent-blue-dark);
+}
+
+.nav-mobile-action:hover,
+.nav-mobile-action:focus-visible {
+  background: rgba(59, 130, 246, 0.18);
+  border-color: rgba(59, 130, 246, 0.35);
+  transform: translateY(-1px);
+}
+
+.nav-mobile-support {
+  display: grid;
+  gap: 0.4rem;
+  margin-top: 0.75rem;
+  padding-top: 0.75rem;
+  border-top: 1px solid rgba(15, 23, 42, 0.06);
+}
+
+.nav-mobile-support a,
+.nav-mobile-support button {
+  display: inline-flex;
+  align-items: center;
+  gap: 0.6rem;
+  padding: 0.6rem 0.4rem;
+  border: none;
+  background: transparent;
+  color: var(--base-600);
+  font-weight: 600;
+  text-align: left;
+  cursor: pointer;
+  width: 100%;
+}
+
+.nav-mobile-support a:hover,
+.nav-mobile-support a:focus-visible,
+.nav-mobile-support button:hover,
+.nav-mobile-support button:focus-visible {
+  color: var(--accent-blue-dark);
+}
+
+.nav-mobile a:hover,
+.nav-mobile a:focus-visible {
+  background: rgba(30, 58, 138, 0.15);
+  color: var(--accent-blue-dark);
+}
+
+.nav-mobile-cta {
+  justify-content: center;
+  background: linear-gradient(135deg, var(--primary-main), var(--primary-dark));
+  color: var(--base-900);
+}
+
+body.site-search-open {
+  overflow: hidden;
+}
+
+.site-search-overlay {
+  position: fixed;
+  inset: 0;
+  display: flex;
+  align-items: center;
+  justify-content: center;
+  padding: 1.5rem;
+  background: rgba(15, 23, 42, 0.65);
+  backdrop-filter: blur(6px);
+  z-index: 120;
+}
+
+.site-search-overlay[hidden] {
+  display: none;
+}
+
+.site-search-dialog {
+  position: relative;
+  background: var(--surface);
+  width: min(720px, 100%);
+  border-radius: 1.25rem;
+  box-shadow: 0 30px 60px -35px rgba(15, 23, 42, 0.65);
+  overflow: hidden;
+  display: flex;
+  flex-direction: column;
+}
+
+.site-search-header {
+  display: flex;
+  align-items: center;
+  justify-content: space-between;
+  padding: 1.5rem 1.75rem 1rem;
+  border-bottom: 1px solid rgba(15, 23, 42, 0.06);
+}
+
+.site-search-input {
+  display: grid;
+  grid-template-columns: auto 1fr auto;
+  align-items: center;
+  gap: 0.75rem;
+  padding: 1rem 1.75rem;
+}
+
+.site-search-input input[type='search'] {
+  border-radius: 0.9rem;
+  border: 1px solid rgba(148, 163, 184, 0.45);
+  padding: 0.85rem 1rem;
+  font-size: 1rem;
+}
+
+.site-search-input select {
+  border-radius: 0.8rem;
+  border: 1px solid rgba(148, 163, 184, 0.45);
+  padding: 0.65rem 0.9rem;
+  font-size: 0.95rem;
+}
+
+.site-search-close {
+  border: none;
+  background: transparent;
+  font-size: 1.1rem;
+  cursor: pointer;
+  color: var(--base-600);
+}
+
+.site-search-results {
+  padding: 0 1.75rem 1.75rem;
+  overflow-y: auto;
+  max-height: 60vh;
+}
+
+.site-search-empty,
+.site-search-loading {
+  margin: 2rem 0;
+  text-align: center;
+  color: var(--base-600);
+}
+
+.site-search-list {
+  list-style: none;
+  margin: 0;
+  padding: 0;
+  display: grid;
+  gap: 1rem;
+}
+
+.site-search-item {
+  border: 1px solid rgba(15, 23, 42, 0.08);
+  border-radius: 1rem;
+  padding: 1rem 1.25rem;
+  background: rgba(248, 250, 252, 0.85);
+  transition: border-color 0.2s ease, transform 0.2s ease;
+}
+
+.site-search-link {
+  display: grid;
+  gap: 0.35rem;
+}
+
+.site-search-type {
+  font-size: 0.75rem;
+  letter-spacing: 0.08em;
+  text-transform: uppercase;
+  color: var(--base-600);
+}
+
+.site-search-title {
+  font-weight: 700;
+  color: var(--base-900);
+  font-size: 1.05rem;
+}
+
+.site-search-excerpt {
+  color: var(--base-600);
+  font-size: 0.92rem;
+}
+
+.site-search-tags {
+  font-size: 0.82rem;
+  color: var(--base-500);
+}
+
+.site-search-item:hover,
+.site-search-item:focus-within {
+  border-color: rgba(37, 99, 235, 0.4);
+  transform: translateY(-2px);
+}
+
+.hero--knowledge {
+  background-color: #0f172a;
+  background-image: linear-gradient(135deg, rgba(15, 23, 42, 0.92), rgba(30, 58, 138, 0.82)),
+    url('images/knowledge/knowledge-pattern.svg');
+  background-size: cover;
+  background-position: center;
+  color: #e2e8f0;
+}
+
+.knowledge-filters {
+  display: flex;
+  flex-wrap: wrap;
+  gap: 0.75rem;
+}
+
+.knowledge-filter {
+  border: 1px solid rgba(15, 23, 42, 0.12);
+  border-radius: 999px;
+  padding: 0.55rem 1.1rem;
+  background: rgba(148, 163, 184, 0.18);
+  font-weight: 600;
+  color: var(--base-700);
+  cursor: pointer;
+  transition: background 0.2s ease, color 0.2s ease, transform 0.2s ease;
+}
+
+.knowledge-filter:hover,
+.knowledge-filter:focus-visible {
+  background: rgba(37, 99, 235, 0.18);
+  color: var(--accent-blue-dark);
+}
+
+.knowledge-filter.is-active {
+  background: linear-gradient(135deg, rgba(59, 130, 246, 0.18), rgba(59, 130, 246, 0.12));
+  border-color: rgba(59, 130, 246, 0.35);
+  color: var(--accent-blue-dark);
+}
+
+.knowledge-grid {
+  display: grid;
+  grid-template-columns: repeat(auto-fit, minmax(280px, 1fr));
+  gap: 1.75rem;
+}
+
+.knowledge-card {
+  display: flex;
+  flex-direction: column;
+  background: var(--surface);
+  border-radius: 1.25rem;
+  overflow: hidden;
+  border: 1px solid rgba(15, 23, 42, 0.08);
+  box-shadow: var(--shadow-card);
+  transition: transform 0.2s ease, box-shadow 0.2s ease;
+}
+
+.knowledge-card:hover,
+.knowledge-card:focus-within {
+  transform: translateY(-4px);
+  box-shadow: 0 24px 48px -32px rgba(15, 23, 42, 0.4);
+}
+
+.knowledge-card-media img {
+  width: 100%;
+  height: 200px;
+  object-fit: cover;
+}
+
+.knowledge-card-body {
+  padding: 1.5rem;
+  display: grid;
+  gap: 0.75rem;
+}
+
+.knowledge-card-meta {
+  display: flex;
+  flex-wrap: wrap;
+  gap: 0.75rem;
+  font-size: 0.85rem;
+  color: var(--base-600);
+}
+
+.btn-secondary:hover,
+.btn-secondary:focus-visible {
+  background: var(--base-700);
+  transform: translateY(-2px);
+}
+
+.btn-ghost {
+  background: rgba(15, 23, 42, 0.05);
+  color: var(--base-700);
+  border-color: rgba(15, 23, 42, 0.12);
+  box-shadow: none;
+}
+
+.btn-ghost:hover,
+.btn-ghost:focus-visible {
+  background: rgba(59, 130, 246, 0.14);
+  color: var(--accent-blue-dark);
+  border-color: rgba(59, 130, 246, 0.28);
+  transform: translateY(-1px);
+}
+
+.btn-link {
+  background: transparent;
+  padding: 0;
+  color: var(--accent-blue-main);
+}
+
+.knowledge-sections summary {
+  font-weight: 600;
+  cursor: pointer;
+  color: var(--accent-blue-dark);
+}
+
+.knowledge-section {
+  margin-top: 0.75rem;
+  padding-top: 0.75rem;
+  border-top: 1px solid rgba(15, 23, 42, 0.08);
+}
+
+.site-header .container {
+  padding-top: 0;
+  padding-bottom: 0;
+}
+
+.subscribe-form {
+  display: flex;
+  flex-wrap: wrap;
+  gap: 0.75rem;
+}
+
+.subscribe-form input[type='email'] {
+  flex: 1;
+  min-width: 220px;
+  padding: 0.85rem 1rem;
+  border-radius: 0.85rem;
+  border: 1px solid rgba(15, 23, 42, 0.1);
+  font-size: 1rem;
+}
+
+.brand-text {
+  font-size: 1.45rem;
+  font-weight: 800;
+  color: var(--base-900);
+}
+
+
+.global-header {
+  position: sticky;
+  top: 0;
+  inset-inline: 0;
+  z-index: 60;
+  background: rgba(255, 255, 255, 0.98);
+  backdrop-filter: blur(12px);
+  border-bottom: 1px solid rgba(15, 23, 42, 0.08);
+  transition: box-shadow 0.2s ease, background 0.2s ease;
+  overflow-x: clip;
+}
+
+.global-header.is-sticky {
+  box-shadow: 0 18px 30px -25px rgba(15, 23, 42, 0.45);
+  background: rgba(248, 250, 252, 0.92);
+}
+
+.global-header .header-inner {
+  display: flex;
+  align-items: center;
+  gap: 1.25rem;
+  padding: 0.85rem 0;
+  flex-wrap: wrap;
+}
+
+.global-header .header-inner > * {
+  min-width: 0;
+}
+
+.global-header .brand {
+  flex: 0 0 auto;
+}
+
+.global-header .nav-desktop {
+  display: flex;
+  align-items: center;
+  gap: 0.85rem;
+  flex: 1 1 auto;
+  justify-content: center;
+  min-width: 0;
+  order: 2;
+}
+
+.nav-actions {
+  display: flex;
+  align-items: center;
+  gap: 0.75rem;
+  flex: 0 0 auto;
+  margin-left: auto;
+  order: 3;
+  flex-wrap: wrap;
+}
+
+.nav-desktop {
+  display: flex;
+  align-items: center;
+  gap: 1rem;
+}
+
+.nav-desktop .nav-link {
+  display: inline-flex;
+  align-items: center;
+  gap: 0.35rem;
+  padding: 0.35rem 0.75rem;
+  border-radius: 0.65rem;
+  color: var(--base-700);
+  font-weight: 600;
+  line-height: 1.2;
+  text-align: left;
+}
+
+.nav-desktop .btn-secondary {
+  color: var(--surface);
+  background: var(--accent-blue-dark);
+  box-shadow: 0 12px 26px rgba(30, 58, 138, 0.25);
+}
+
+.nav-desktop .btn-secondary:hover,
+.nav-desktop .btn-secondary:focus-visible {
+  color: var(--surface);
+  background: var(--base-700);
+}
+
+.nav-desktop .nav-link:not(.btn-secondary).active,
+.nav-desktop .nav-link:not(.btn-secondary):hover,
+.nav-desktop .nav-link:not(.btn-secondary):focus-visible {
+  color: var(--accent-blue-dark);
+  background: rgba(59, 130, 246, 0.12);
+}
+
+.nav-dropdown {
+  position: relative;
+}
+
+.nav-dropdown-toggle {
+  border: none;
+  background: transparent;
+  font: inherit;
+  cursor: pointer;
+}
+
+.nav-dropdown-toggle .fa-chevron-down {
+  font-size: 0.75rem;
+  transition: transform 0.2s ease;
+}
+
+.nav-dropdown.is-open .nav-dropdown-toggle .fa-chevron-down,
+.nav-dropdown.is-active .nav-dropdown-toggle .fa-chevron-down {
+  transform: rotate(180deg);
+}
+
+.nav-dropdown-menu {
+  position: absolute;
+  inset-inline-start: 0;
+  top: calc(100% + 0.5rem);
+  background: #ffffff;
+  border-radius: 0.85rem;
+  border: 1px solid rgba(15, 23, 42, 0.08);
+  box-shadow: 0 20px 35px -25px rgba(15, 23, 42, 0.35);
+  min-width: 220px;
+  padding: 0.75rem;
+  display: grid;
+  gap: 0.35rem;
+  z-index: 80;
+  transform-origin: top;
+  transform: scale(0.95);
+  opacity: 0;
+  visibility: hidden;
+  transition: opacity 0.18s ease, transform 0.18s ease, visibility 0.18s ease;
+}
+
+.nav-dropdown.is-open .nav-dropdown-menu {
+  opacity: 1;
+  transform: scale(1);
+  visibility: visible;
+}
+
+.nav-dropdown-menu .nav-link {
+  padding: 0.45rem 0.65rem;
+  border-radius: 0.6rem;
+}
+
+.nav-dropdown-menu .nav-link:hover,
+.nav-dropdown-menu .nav-link:focus-visible {
+  background: rgba(59, 130, 246, 0.12);
+  color: var(--accent-blue-dark);
+}
+
+.quick-access-overlay {
+  position: fixed;
+  inset: 0;
+  display: flex;
+  align-items: stretch;
+  justify-content: flex-end;
+  background: rgba(15, 23, 42, 0.45);
+  backdrop-filter: blur(6px);
+  z-index: 130;
+  opacity: 0;
+  visibility: hidden;
+  pointer-events: none;
+  transition: opacity 0.25s ease, visibility 0.25s ease;
+}
+
+.quick-access-overlay.is-visible {
+  opacity: 1;
+  visibility: visible;
+  pointer-events: auto;
+}
+
+.quick-access-overlay[hidden] {
+  display: none;
+}
+
+.quick-access-panel {
+  background: var(--surface);
+  width: min(380px, 92vw);
+  box-shadow: -24px 0 48px -28px rgba(15, 23, 42, 0.45);
+  padding: 1.75rem 1.5rem;
+  border-radius: 1.25rem 0 0 1.25rem;
+  transform: translateX(100%);
+  transition: transform 0.28s ease;
+  outline: none;
+  display: flex;
+  flex-direction: column;
+  gap: 1.25rem;
+  max-height: calc(100vh - 3rem);
+  overflow-y: auto;
+}
+
+.quick-access-overlay.is-visible .quick-access-panel {
+  transform: translateX(0);
+}
+
+.quick-access-header {
+  display: flex;
+  align-items: center;
+  justify-content: space-between;
+  gap: 1rem;
+}
+
+.quick-access-header h2 {
+  font-size: 1.15rem;
+  font-weight: 700;
+  color: var(--base-800);
+}
+
+.quick-access-close {
+  border: none;
+  background: rgba(15, 23, 42, 0.06);
+  border-radius: 999px;
+  width: 2.25rem;
+  height: 2.25rem;
+  display: grid;
+  place-items: center;
+  color: var(--base-600);
+  cursor: pointer;
+  transition: background 0.2s ease, color 0.2s ease;
+}
+
+.quick-access-close:hover,
+.quick-access-close:focus-visible {
+  background: rgba(59, 130, 246, 0.16);
+  color: var(--accent-blue-dark);
+}
+
+.quick-access-body {
+  display: grid;
+  gap: 1.5rem;
+}
+
+.quick-access-group h3 {
+  font-size: 0.95rem;
+  font-weight: 700;
+  color: var(--base-700);
+  margin-bottom: 0.75rem;
+}
+
+.quick-access-actions {
+  display: grid;
+  gap: 0.75rem;
+}
+
+.quick-access-link {
+  display: inline-flex;
+  align-items: center;
+  gap: 0.65rem;
+  padding: 0.85rem 1rem;
+  border-radius: 0.9rem;
+  border: 1px solid rgba(148, 163, 184, 0.3);
+  background: rgba(241, 245, 249, 0.7);
+  color: var(--base-700);
+  font-weight: 600;
+  text-align: left;
+  cursor: pointer;
+  transition: background 0.2s ease, border-color 0.2s ease, transform 0.2s ease;
+}
+
+.quick-access-link i {
+  color: var(--accent-blue-dark);
+}
+
+.quick-access-link:hover,
+.quick-access-link:focus-visible {
+  background: rgba(59, 130, 246, 0.15);
+  border-color: rgba(59, 130, 246, 0.35);
+  transform: translateY(-1px);
+  color: var(--accent-blue-dark);
+}
+
+.quick-access-language {
+  display: grid;
+  gap: 0.5rem;
+}
+
+.quick-access-toggle {
+  display: inline-flex;
+  align-items: center;
+  gap: 0.5rem;
+  border-radius: 999px;
+  border: 1px solid rgba(148, 163, 184, 0.3);
+  background: transparent;
+  padding: 0.55rem 1rem;
+  font-weight: 600;
+  color: var(--base-700);
+  cursor: pointer;
+  transition: background 0.2s ease, border-color 0.2s ease, color 0.2s ease;
+}
+
+.quick-access-toggle:hover,
+.quick-access-toggle:focus-visible {
+  background: rgba(59, 130, 246, 0.12);
+  border-color: rgba(59, 130, 246, 0.35);
+  color: var(--accent-blue-dark);
+}
+
+.translate-widget {
+  min-width: 0;
+  display: flex;
+  align-items: center;
+}
+
+#google_translate_element .goog-te-gadget-simple {
+  background: transparent !important;
+  border: none !important;
+  padding: 0 !important;
+}
+
+#google_translate_element .goog-te-gadget {
+  font-size: 0;
+}
+
+#google_translate_element .goog-te-gadget span {
+  display: none !important;
+}
+
+#google_translate_element .goog-te-combo {
+  border-radius: 999px;
+  border: 1px solid rgba(148, 163, 184, 0.35);
+  padding: 0.35rem 0.75rem;
+  font-size: 0.85rem;
+  background: rgba(248, 250, 252, 0.15);
+  color: #0f172a;
+  width: 100%;
+  max-width: 12rem;
+}
+
+.menu-btn {
+  display: none;
+  border: none;
+  background: rgba(15, 23, 42, 0.08);
+  color: var(--base-900);
+  padding: 0.55rem 0.75rem;
+  border-radius: 0.75rem;
+  cursor: pointer;
+  margin-left: auto;
+  align-self: center;
+}
+
+.menu-btn:hover,
+.menu-btn:focus-visible {
+  background: rgba(59, 130, 246, 0.18);
+  color: var(--accent-blue-dark);
+}
+
+.nav-mobile {
+  display: none;
+  flex-direction: column;
+  gap: 0.75rem;
+  padding: 1.5rem;
+  background: var(--surface);
+  border-top: 1px solid rgba(15, 23, 42, 0.06);
+  box-shadow: 0 24px 40px rgba(15, 23, 42, 0.1);
+  border-radius: 0 0 1.25rem 1.25rem;
+  max-height: calc(100vh - 5rem);
+  overflow-y: auto;
+}
+
+.nav-mobile.show {
+  display: flex;
+}
+
+.nav-mobile a {
+  padding: 0.75rem 1rem;
+  border-radius: 0.75rem;
+  font-weight: 600;
+  color: var(--base-700);
+  background: rgba(148, 163, 184, 0.12);
+}
+
+.nav-mobile-section {
+  display: grid;
+  gap: 0.5rem;
+}
+
+.nav-mobile-label {
+  font-size: 0.75rem;
+  letter-spacing: 0.08em;
+  text-transform: uppercase;
+  color: var(--base-500);
+  font-weight: 700;
+  padding: 0 0.5rem;
+}
+
+.nav-mobile-divider {
+  height: 1px;
+  background: rgba(15, 23, 42, 0.08);
+  margin: 0.25rem 0;
+}
+
+.nav-mobile-action {
+  display: inline-flex;
+  align-items: center;
+  gap: 0.6rem;
+  justify-content: flex-start;
+  padding: 0.85rem 1rem;
+  border-radius: 0.85rem;
+  border: 1px solid rgba(148, 163, 184, 0.35);
+  background: rgba(241, 245, 249, 0.65);
+  font-weight: 600;
+  color: var(--base-700);
+  text-align: left;
+  cursor: pointer;
+  transition: background 0.2s ease, border-color 0.2s ease, transform 0.2s ease;
+  width: 100%;
+}
+
+.nav-mobile-action i {
+  color: var(--accent-blue-dark);
+}
+
+.nav-mobile-action:hover,
+.nav-mobile-action:focus-visible {
+  background: rgba(59, 130, 246, 0.18);
+  border-color: rgba(59, 130, 246, 0.35);
+  transform: translateY(-1px);
+}
+
+.nav-mobile a:hover,
+.nav-mobile a:focus-visible {
+  background: rgba(30, 58, 138, 0.15);
+  color: var(--accent-blue-dark);
+}
+
+.nav-mobile-cta {
+  justify-content: center;
+  background: linear-gradient(135deg, var(--primary-main), var(--primary-dark));
+  color: var(--base-900);
+}
+
+body.site-search-open {
+  overflow: hidden;
+}
+
+body.quick-drawer-open {
+  overflow: hidden;
+}
+
+.site-search-overlay {
+  position: fixed;
+  inset: 0;
+  display: flex;
+  align-items: center;
+  justify-content: center;
+  padding: 1.5rem;
+  background: rgba(15, 23, 42, 0.65);
+  backdrop-filter: blur(6px);
+  z-index: 120;
+}
+
+.site-search-overlay[hidden] {
+  display: none;
+}
+
+.site-search-dialog {
+  position: relative;
+  background: var(--surface);
+  width: min(720px, 100%);
+  border-radius: 1.25rem;
+  box-shadow: 0 30px 60px -35px rgba(15, 23, 42, 0.65);
+  overflow: hidden;
+  display: flex;
+  flex-direction: column;
+}
+
+.site-search-header {
+  display: flex;
+  align-items: center;
+  justify-content: space-between;
+  padding: 1.5rem 1.75rem 1rem;
+  border-bottom: 1px solid rgba(15, 23, 42, 0.06);
+}
+
+.site-search-input {
+  display: grid;
+  grid-template-columns: auto 1fr auto;
+  align-items: center;
+  gap: 0.75rem;
+  padding: 1rem 1.75rem;
+}
+
+.site-search-input input[type='search'] {
+  border-radius: 0.9rem;
+  border: 1px solid rgba(148, 163, 184, 0.45);
+  padding: 0.85rem 1rem;
+  font-size: 1rem;
+}
+
+.site-search-input select {
+  border-radius: 0.8rem;
+  border: 1px solid rgba(148, 163, 184, 0.45);
+  padding: 0.65rem 0.9rem;
+  font-size: 0.95rem;
+}
+
+.site-search-close {
+  border: none;
+  background: transparent;
+  font-size: 1.1rem;
+  cursor: pointer;
+  color: var(--base-600);
+}
+
+.site-search-results {
+  padding: 0 1.75rem 1.75rem;
+  overflow-y: auto;
+  max-height: 60vh;
+}
+
+.site-search-empty,
+.site-search-loading {
+  margin: 2rem 0;
+  text-align: center;
+  color: var(--base-600);
+}
+
+.site-search-list {
+  list-style: none;
+  margin: 0;
+  padding: 0;
+  display: grid;
+  gap: 1rem;
+}
+
+.site-search-item {
+  border: 1px solid rgba(15, 23, 42, 0.08);
+  border-radius: 1rem;
+  padding: 1rem 1.25rem;
+  background: rgba(248, 250, 252, 0.85);
+  transition: border-color 0.2s ease, transform 0.2s ease;
+}
+
+.site-search-link {
+  display: grid;
+  gap: 0.35rem;
+}
+
+.site-search-type {
+  font-size: 0.75rem;
+  letter-spacing: 0.08em;
+  text-transform: uppercase;
+  color: var(--base-600);
+}
+
+.site-search-title {
+  font-weight: 700;
+  color: var(--base-900);
+  font-size: 1.05rem;
+}
+
+.site-search-excerpt {
+  color: var(--base-600);
+  font-size: 0.92rem;
+}
+
+.site-search-tags {
+  font-size: 0.82rem;
+  color: var(--base-500);
+}
+
+.site-search-item:hover,
+.site-search-item:focus-within {
+  border-color: rgba(37, 99, 235, 0.4);
+  transform: translateY(-2px);
+}
+
+.hero--knowledge {
+  background-color: #0f172a;
+  background-image: linear-gradient(135deg, rgba(15, 23, 42, 0.92), rgba(30, 58, 138, 0.82)),
+    url('images/knowledge/knowledge-pattern.svg');
+  background-size: cover;
+  background-position: center;
+  color: #e2e8f0;
+}
+
+.knowledge-filters {
+  display: flex;
+  flex-wrap: wrap;
+  gap: 0.75rem;
+}
+
+.knowledge-filter {
+  border: 1px solid rgba(15, 23, 42, 0.12);
+  border-radius: 999px;
+  padding: 0.55rem 1.1rem;
+  background: rgba(148, 163, 184, 0.18);
+  font-weight: 600;
+  color: var(--base-700);
+  cursor: pointer;
+  transition: background 0.2s ease, color 0.2s ease, transform 0.2s ease;
+}
+
+.knowledge-filter:hover,
+.knowledge-filter:focus-visible {
+  background: rgba(37, 99, 235, 0.18);
+  color: var(--accent-blue-dark);
+}
+
+.knowledge-filter.is-active {
+  background: linear-gradient(135deg, rgba(59, 130, 246, 0.18), rgba(59, 130, 246, 0.12));
+  border-color: rgba(59, 130, 246, 0.35);
+  color: var(--accent-blue-dark);
+}
+
+.knowledge-grid {
+  display: grid;
+  grid-template-columns: repeat(auto-fit, minmax(280px, 1fr));
+  gap: 1.75rem;
+}
+
+.knowledge-card {
+  display: flex;
+  flex-direction: column;
+  background: var(--surface);
+  border-radius: 1.25rem;
+  overflow: hidden;
+  border: 1px solid rgba(15, 23, 42, 0.08);
+  box-shadow: var(--shadow-card);
+  transition: transform 0.2s ease, box-shadow 0.2s ease;
+}
+
+.knowledge-card:hover,
+.knowledge-card:focus-within {
+  transform: translateY(-4px);
+  box-shadow: 0 24px 48px -32px rgba(15, 23, 42, 0.4);
+}
+
+.knowledge-card-media img {
+  width: 100%;
+  height: 200px;
+  object-fit: cover;
+}
+
+.knowledge-card-body {
+  padding: 1.5rem;
+  display: grid;
+  gap: 0.75rem;
+}
+
+.knowledge-card-meta {
+  display: flex;
+  flex-wrap: wrap;
+  gap: 0.75rem;
+  font-size: 0.85rem;
+  color: var(--base-600);
+}
+
+.knowledge-card-tags {
+  display: flex;
+  flex-wrap: wrap;
+  gap: 0.5rem;
+}
+
+.tag {
+  display: inline-flex;
+  align-items: center;
+  padding: 0.25rem 0.7rem;
+  border-radius: 999px;
+  background: rgba(59, 130, 246, 0.12);
+  color: var(--accent-blue-dark);
+  font-size: 0.75rem;
+  font-weight: 600;
+}
+
+.knowledge-sections summary {
+  font-weight: 600;
+  cursor: pointer;
+  color: var(--accent-blue-dark);
+}
+
+.knowledge-section {
+  margin-top: 0.75rem;
+  padding-top: 0.75rem;
+  border-top: 1px solid rgba(15, 23, 42, 0.08);
+}
+
+.knowledge-subscribe {
+  display: grid;
+  gap: 1.25rem;
+  align-items: center;
+  background: linear-gradient(135deg, rgba(59, 130, 246, 0.1), rgba(99, 102, 241, 0.1));
+  border-radius: 1.5rem;
+  padding: 2.5rem 2.25rem;
+  border: 1px solid rgba(59, 130, 246, 0.25);
+}
+
+.subscribe-form {
+  display: flex;
+  flex-wrap: wrap;
+  gap: 0.75rem;
+}
+
+.subscribe-form input[type='email'] {
+  flex: 1;
+  min-width: 220px;
+  padding: 0.85rem 1rem;
+  border-radius: 0.85rem;
+  border: 1px solid rgba(15, 23, 42, 0.1);
+  font-size: 1rem;
+}
+
+.subscribe-feedback {
+  color: var(--base-600);
+  font-size: 0.9rem;
+}
+
+.hero--case-studies {
+  background: linear-gradient(135deg, rgba(15, 23, 42, 0.9), rgba(22, 163, 74, 0.65));
+}
+
+.case-filter-group {
+  display: flex;
+  gap: 0.75rem;
+  flex-wrap: wrap;
+}
+
+.case-filter {
+  border-radius: 999px;
+  border: 1px solid rgba(15, 23, 42, 0.12);
+  padding: 0.55rem 1.1rem;
+  background: rgba(34, 197, 94, 0.12);
+  font-weight: 600;
+  color: var(--base-700);
+  cursor: pointer;
+  transition: background 0.2s ease, color 0.2s ease;
+}
+
+.case-filter:hover,
+.case-filter:focus-visible {
+  background: rgba(34, 197, 94, 0.22);
+  color: var(--base-900);
+}
+
+.case-filter.is-active {
+  background: rgba(22, 163, 74, 0.18);
+  border-color: rgba(22, 163, 74, 0.35);
+  color: var(--base-900);
+}
+
+.case-study-grid {
+  display: grid;
+  grid-template-columns: repeat(auto-fit, minmax(320px, 1fr));
+  gap: 2rem;
+}
+
+.case-card {
+  background: var(--surface);
+  border-radius: 1.5rem;
+  border: 1px solid rgba(15, 23, 42, 0.08);
+  box-shadow: 0 20px 45px -32px rgba(15, 23, 42, 0.3);
+  overflow: hidden;
+  display: grid;
+  gap: 0;
+}
+
+.case-media img,
+.case-media iframe {
+  width: 100%;
+  height: 220px;
+  object-fit: cover;
+  border: none;
+}
+
+.case-body {
+  padding: 1.75rem;
+  display: grid;
+  gap: 0.85rem;
+}
+
+.case-segment {
+  font-size: 0.8rem;
+  text-transform: uppercase;
+  letter-spacing: 0.1em;
+  color: var(--primary-dark);
+}
+
+.case-location {
+  display: inline-flex;
+  align-items: center;
+  gap: 0.4rem;
+  color: var(--base-600);
+}
+
+.case-metrics {
+  display: grid;
+  grid-template-columns: repeat(auto-fit, minmax(120px, 1fr));
+  gap: 0.75rem;
+  margin: 0;
+}
+
+.case-metrics div {
+  background: rgba(22, 163, 74, 0.08);
+  padding: 0.75rem;
+  border-radius: 0.9rem;
+  text-align: center;
+}
+
+.case-metrics dt {
+  font-size: 0.75rem;
+  text-transform: uppercase;
+  letter-spacing: 0.08em;
+  color: var(--base-600);
+}
+
+.case-metrics dd {
+  margin: 0.35rem 0 0;
+  font-weight: 700;
+  color: var(--base-900);
+}
+
+.case-highlights {
+  list-style: none;
+  padding: 0;
+  margin: 0;
+  display: grid;
+  gap: 0.45rem;
+}
+
+.case-highlights li {
+  display: flex;
+  align-items: flex-start;
+  gap: 0.5rem;
+  color: var(--base-600);
+}
+
+.case-highlights i {
+  color: var(--primary-dark);
+  margin-top: 0.2rem;
+}
+
+/* ============================================================
+   Hero Section
+   ============================================================ */
+.hero {
+  position: relative;
+  overflow: hidden;
+  color: var(--surface);
+  padding: 7rem 0 6rem;
+  background-color: #0f172a;
+  background-image:
+    linear-gradient(135deg, var(--hero-overlay-color), rgba(8, 47, 73, 0.55)),
+    var(--hero-image-url);
+  background-size: cover;
+  background-position: center;
+}
+
+.hero::before {
+  content: '';
+  position: absolute;
+  inset: 0;
+  background: radial-gradient(circle at top right, rgba(255, 255, 255, 0.25), transparent 55%),
+              radial-gradient(circle at bottom left, rgba(15, 23, 42, 0.35), transparent 55%);
+  opacity: 0.6;
+}
+
+.hero > * {
+  position: relative;
+  z-index: 1;
+}
+
+.hero-grid {
+  position: relative;
+  z-index: 1;
+  display: grid;
+  gap: 3rem;
+  grid-template-columns: minmax(0, 1fr) minmax(0, 0.95fr);
+  align-items: center;
+}
+
+.hero-content {
+  max-width: 560px;
+}
+
+.hero-kicker {
+  display: inline-flex;
+  align-items: center;
+  gap: 0.5rem;
+  color: var(--primary-light);
+  letter-spacing: 1px;
+  font-weight: 700;
+  padding: 0.35rem 0.85rem;
+  border-radius: 999px;
+  background: rgba(251, 191, 36, 0.18);
+  border: 1px solid rgba(251, 191, 36, 0.35);
+  margin-bottom: 1.25rem;
+}
+
+.hero-title {
+  color: var(--surface);
+  margin-bottom: 1rem;
+}
+
+.hero-sub {
+  max-width: 560px;
+  margin: 0 0 1.5rem;
+  color: rgba(255, 255, 255, 0.85);
+  font-size: 1.2rem;
+}
+
+.hero-points {
+  list-style: none;
+  padding: 0;
+  margin: 0 0 2.25rem;
+  display: grid;
+  gap: 0.85rem;
+}
+
+.hero-points li {
+  display: flex;
+  gap: 0.75rem;
+  align-items: center;
+  background: rgba(15, 23, 42, 0.35);
+  border: 1px solid rgba(148, 163, 184, 0.2);
+  border-radius: 1rem;
+  padding: 0.85rem 1.1rem;
+  font-weight: 500;
+}
+
+.hero-points i {
+  color: var(--primary-main);
+  font-size: 1.1rem;
+  flex-shrink: 0;
+}
+
+.hero-points {
+  list-style: none;
+  padding: 0;
+  margin: 0 0 2.25rem;
+  display: grid;
+  gap: 0.85rem;
+}
+
+.hero-points li {
+  display: flex;
+  gap: 0.75rem;
+  align-items: center;
+  background: rgba(15, 23, 42, 0.35);
+  border: 1px solid rgba(148, 163, 184, 0.2);
+  border-radius: 1rem;
+  padding: 0.85rem 1.1rem;
+  font-weight: 500;
+}
+
+.hero-points i {
+  color: var(--primary-main);
+  font-size: 1.1rem;
+  flex-shrink: 0;
+}
+
+.hero-points {
+  list-style: none;
+  padding: 0;
+  margin: 0 0 2.25rem;
+  display: grid;
+  gap: 0.85rem;
+}
+
+.hero-points li {
+  display: flex;
+  gap: 0.75rem;
+  align-items: center;
+  background: rgba(15, 23, 42, 0.35);
+  border: 1px solid rgba(148, 163, 184, 0.2);
+  border-radius: 1rem;
+  padding: 0.85rem 1.1rem;
+  font-weight: 500;
+}
+
+.hero-points i {
+  color: var(--primary-main);
+  font-size: 1.1rem;
+  flex-shrink: 0;
+}
+
+.hero-highlight {
+  display: inline-flex;
+  align-items: center;
+  gap: 0.75rem;
+  padding: 0.65rem 1.25rem;
+  border-radius: 999px;
+  background: rgba(255, 255, 255, 0.12);
+  color: #fffbeb;
+  font-weight: 700;
+  margin-bottom: 2rem;
+}
+
+.hero-actions {
+  display: flex;
+  flex-wrap: wrap;
+  justify-content: flex-start;
+  gap: 1rem;
+  margin-bottom: 2.25rem;
+}
+
+.hero-assurance {
+  display: grid;
+  grid-template-columns: repeat(3, minmax(0, 1fr));
+  gap: 1rem;
+  max-width: 520px;
+}
+
+.assurance-item {
+  background: rgba(15, 23, 42, 0.35);
+  border: 1px solid rgba(148, 163, 184, 0.22);
+  border-radius: 1rem;
+  padding: 1rem 1.25rem;
+  display: flex;
+  flex-direction: column;
+  gap: 0.35rem;
+  text-align: left;
+}
+
+.assurance-value {
+  font-size: 1.6rem;
+  font-weight: 800;
+  color: var(--primary-main);
+}
+
+.assurance-label {
+  font-size: 0.95rem;
+  color: rgba(255, 255, 255, 0.75);
+}
+
+.hero-media {
+  display: grid;
+  gap: 1.5rem;
+}
+
+.hero-media-main {
+  position: relative;
+  overflow: hidden;
+  border-radius: 1.75rem;
+  border: 1px solid rgba(255, 255, 255, 0.18);
+  box-shadow: 0 35px 55px -30px rgba(15, 23, 42, 0.6);
+}
+
+.hero-media-main img {
+  width: 100%;
+  height: auto;
+  display: block;
+}
+
+.hero-media-main figcaption {
+  position: absolute;
+  bottom: 1rem;
+  left: 1rem;
+  padding: 0.45rem 0.85rem;
+  border-radius: 999px;
+  background: rgba(15, 23, 42, 0.7);
+  font-size: 0.85rem;
+  font-weight: 600;
+  color: rgba(248, 250, 252, 0.85);
+}
+
+.hero-media-bubble {
+  position: absolute;
+  top: 1rem;
+  right: 1rem;
+  background: rgba(251, 191, 36, 0.92);
+  color: #0f172a;
+  border-radius: 1.1rem;
+  padding: 0.9rem 1.1rem;
+  box-shadow: 0 18px 36px -24px rgba(251, 191, 36, 0.85);
+  display: flex;
+  flex-direction: column;
+  gap: 0.25rem;
+  text-align: right;
+}
+
+.hero-media-bubble strong {
+  font-size: 1rem;
+}
+
+.hero-media-bubble span {
+  font-size: 0.85rem;
+  font-weight: 600;
+}
+
+.hero-mini-gallery {
+  display: grid;
+  grid-template-columns: repeat(2, minmax(0, 1fr));
+  gap: 1rem;
+}
+
+.hero-mini-gallery figure {
+  background: rgba(15, 23, 42, 0.35);
+  border-radius: 1.2rem;
+  padding: 0.75rem;
+  border: 1px solid rgba(255, 255, 255, 0.15);
+  display: flex;
+  flex-direction: column;
+  gap: 0.75rem;
+}
+
+.hero-mini-gallery img {
+  border-radius: 0.9rem;
+  height: 160px;
+  object-fit: cover;
+}
+
+.hero-mini-gallery figcaption {
+  font-size: 0.9rem;
+  font-weight: 600;
+  color: rgba(255, 255, 255, 0.8);
+}
+
+.hero-gallery {
+  display: grid;
+  grid-template-columns: repeat(auto-fit, minmax(180px, 1fr));
+  gap: 1rem;
+  margin: 0 auto 2rem;
+  max-width: 820px;
+}
+
+.hero-gallery figure {
+  background: rgba(15, 23, 42, 0.55);
+  border-radius: 1.25rem;
+  padding: 0.75rem;
+  border: 1px solid rgba(255, 255, 255, 0.12);
+  box-shadow: inset 0 1px 0 rgba(255, 255, 255, 0.25);
+  overflow: hidden;
+  transition: transform 0.2s ease, box-shadow 0.2s ease;
+}
+
+.hero-gallery figure:hover {
+  transform: translateY(-4px);
+  box-shadow: 0 25px 40px -30px rgba(15, 23, 42, 0.85);
+}
+
+.hero-gallery img {
+  border-radius: 1rem;
+  width: 100%;
+  height: 160px;
+  object-fit: cover;
+}
+
+.hero-gallery figcaption {
+  margin-top: 0.75rem;
+  font-size: 0.9rem;
+  font-weight: 600;
+  color: rgba(255, 255, 255, 0.85);
+}
+
+.hero-trust {
+  margin-top: 3rem;
+  display: flex;
+  flex-wrap: wrap;
+  gap: 1.25rem;
+  justify-content: center;
+  align-items: center;
+  color: rgba(255, 255, 255, 0.7);
+  font-size: 0.9rem;
+}
+
+.hero-trust img {
+  width: 120px;
+  height: auto;
+  filter: brightness(1.1) saturate(1.1);
+}
+
+.hero-trust span {
+  display: inline-flex;
+  align-items: center;
+  gap: 0.5rem;
+  font-weight: 600;
+}
+
+.hero-trust i {
+  color: var(--primary-light);
+  font-size: 1.05rem;
+}
+
+.trust-band {
+  background: radial-gradient(circle at top, rgba(59, 130, 246, 0.08), transparent 55%), var(--surface);
+}
+
+.trust-grid {
+  display: grid;
+  gap: 1.5rem;
+  grid-template-columns: repeat(auto-fit, minmax(200px, 1fr));
+}
+
+.trust-card {
+  background: var(--surface);
+  border-radius: 1.25rem;
+  border: 1px solid rgba(148, 163, 184, 0.18);
+  box-shadow: var(--shadow-soft);
+  padding: 1.25rem;
+  text-align: center;
+  display: flex;
+  flex-direction: column;
+  gap: 0.75rem;
+  transition: transform 0.2s ease, box-shadow 0.2s ease;
+}
+
+.trust-card:hover {
+  transform: translateY(-4px);
+  box-shadow: var(--shadow-card);
+}
+
+.trust-card img {
+  width: 100%;
+  height: 140px;
+  object-fit: cover;
+  border-radius: 1rem;
+}
+
+.trust-card figcaption {
+  font-weight: 600;
+  color: var(--base-700);
+}
+
+.installs {
+  position: relative;
+  background: linear-gradient(160deg, rgba(37, 99, 235, 0.08), rgba(14, 116, 144, 0.05));
+}
+
+.installs-grid {
+  display: grid;
+  gap: 1.75rem;
+  grid-template-columns: repeat(auto-fit, minmax(260px, 1fr));
+}
+
+.install-card {
+  background: var(--surface);
+  border-radius: 1.5rem;
+  border: 1px solid rgba(148, 163, 184, 0.2);
+  box-shadow: var(--shadow-soft);
+  overflow: hidden;
+  display: flex;
+  flex-direction: column;
+  transition: transform 0.2s ease, box-shadow 0.2s ease;
+}
+
+.install-card:hover {
+  transform: translateY(-6px);
+  box-shadow: var(--shadow-card);
+}
+
+.install-media img {
+  width: 100%;
+  height: 220px;
+  object-fit: cover;
+}
+
+.install-body {
+  padding: 1.5rem;
+  display: grid;
+  gap: 0.65rem;
+}
+
+.install-meta {
+  margin: 0;
+  text-transform: uppercase;
+  letter-spacing: 0.08em;
+  font-size: 0.75rem;
+  color: rgba(15, 23, 42, 0.58);
+}
+
+.install-body h3 {
+  margin: 0;
+  font-size: 1.15rem;
+}
+
+.install-location {
+  margin: 0;
+  display: flex;
+  align-items: center;
+  gap: 0.5rem;
+  font-weight: 600;
+  color: var(--base-700);
+}
+
+.install-location i {
+  color: var(--primary-dark);
+}
+
+.install-summary {
+  margin: 0;
+  color: var(--base-600);
+  line-height: 1.5;
+}
+
+.solutions {
+  position: relative;
+  overflow: hidden;
+}
+
+.solutions::before {
+  content: '';
+  position: absolute;
+  inset: 0;
+  background: radial-gradient(circle at top right, rgba(251, 191, 36, 0.22), transparent 55%);
+  opacity: 0.7;
+}
+
+.solutions > * {
+  position: relative;
+  z-index: 1;
+}
+
+.solutions-grid {
+  display: grid;
+  gap: 2rem;
+  grid-template-columns: repeat(auto-fit, minmax(280px, 1fr));
+}
+
+.solution-card {
+  background: var(--surface);
+  border-radius: 1.5rem;
+  overflow: hidden;
+  border: 1px solid rgba(148, 163, 184, 0.18);
+  box-shadow: var(--shadow-soft);
+  display: flex;
+  flex-direction: column;
+  transition: transform 0.2s ease, box-shadow 0.2s ease;
+}
+
+.solution-card:hover {
+  transform: translateY(-8px);
+  box-shadow: var(--shadow-card);
+}
+
+.solution-card img {
+  width: 100%;
+  height: 220px;
+  object-fit: cover;
+}
+
+.solution-body {
+  padding: 1.75rem;
+  display: flex;
+  flex-direction: column;
+  gap: 1rem;
+}
+
+.solution-body h3 {
+  margin-bottom: 0.25rem;
+}
+
+.solution-body p {
+  margin-bottom: 0;
+  color: var(--base-600);
+}
+
+.solution-body ul {
+  list-style: none;
+  padding: 0;
+  margin: 0;
+  display: grid;
+  gap: 0.6rem;
+}
+
+.solution-body li {
+  display: flex;
+  align-items: center;
+  gap: 0.65rem;
+  color: var(--base-600);
+  font-weight: 500;
+}
+
+.solution-body li i {
+  color: var(--accent-blue-main);
+}
+
+.journey-flow {
+  display: grid;
+  gap: 1.5rem;
+  grid-template-columns: repeat(4, minmax(0, 1fr));
+}
+
+.video-placeholder {
+  max-width: 640px;
+  margin: 0 auto;
+  background: rgba(15, 23, 42, 0.3);
+  border: 1px solid rgba(255, 255, 255, 0.25);
+  border-radius: 1.25rem;
+  padding: 2.25rem 1.5rem;
+  color: rgba(255, 255, 255, 0.7);
+  display: flex;
+  flex-direction: column;
+  align-items: center;
+  gap: 1rem;
+  text-align: center;
+}
+
+/* ============================================================
+   Cards & Stats
+   ============================================================ */
+.card {
+  background: var(--surface);
+  border-radius: var(--radius-card);
+  padding: 2rem;
+  border: 1px solid rgba(148, 163, 184, 0.25);
+  box-shadow: var(--shadow-soft);
+  transition: transform 0.2s ease, box-shadow 0.2s ease;
+}
+
+.card:hover {
+  transform: translateY(-6px);
+  box-shadow: var(--shadow-card);
+}
+
+.icon-large {
+  font-size: 2.8rem;
+  color: var(--accent-blue-main);
+  margin-bottom: 1rem;
+}
+
+.stat-value {
+  font-size: 2.4rem;
+  font-weight: 800;
+  color: var(--accent-blue-dark);
+  margin-bottom: 0.35rem;
+}
+
+.stat-subtitle {
+  font-size: 1rem;
+  color: var(--base-600);
+}
+
+/* ============================================================
+   Installation Showcase
+   ============================================================ */
+.install-showcase {
+  padding: 5rem 0;
+  background: radial-gradient(circle at top, rgba(251, 191, 36, 0.15), transparent 55%),
+              var(--surface);
+}
+
+.install-grid {
+  display: grid;
+  gap: 1.5rem;
+  grid-template-columns: repeat(auto-fit, minmax(260px, 1fr));
+}
+
+.install-card {
+  background: var(--surface);
+  border-radius: 1.5rem;
+  overflow: hidden;
+  box-shadow: var(--shadow-soft);
+  border: 1px solid rgba(148, 163, 184, 0.18);
+  display: flex;
+  flex-direction: column;
+  transition: transform 0.2s ease, box-shadow 0.2s ease;
+}
+
+.project-gallery-grid {
+  display: grid;
+  gap: 1.25rem;
+  grid-template-columns: repeat(auto-fit, minmax(220px, 1fr));
+}
+
+.project-card {
+  background: var(--surface);
+  border-radius: 1.25rem;
+  overflow: hidden;
+  box-shadow: var(--shadow-soft);
+  border: 1px solid rgba(148, 163, 184, 0.18);
+  display: flex;
+  flex-direction: column;
+}
+
+.project-card img {
+  display: block;
+  width: 100%;
+  height: 220px;
+  object-fit: cover;
+}
+
+.project-card figcaption {
+  padding: 0.85rem 1.1rem;
+  font-size: 0.95rem;
+  font-weight: 500;
+  color: var(--base-700);
+}
+
+.install-card:hover {
+  transform: translateY(-6px);
+  box-shadow: 0 22px 44px -35px rgba(15, 23, 42, 0.35);
+}
+
+.install-card img {
+  width: 100%;
+  height: 220px;
+  object-fit: cover;
+}
+
+.install-card .install-body {
+  padding: 1.5rem;
+}
+
+.install-card h3 {
+  font-size: 1.35rem;
+  margin-bottom: 0.5rem;
+}
+
+.install-card p {
+  color: var(--base-600);
+  margin-bottom: 0.35rem;
+}
+
+.install-meta {
+  display: flex;
+  justify-content: space-between;
+  align-items: center;
+  font-size: 0.85rem;
+  color: var(--base-400);
+}
+
+.install-meta span {
+  display: inline-flex;
+  align-items: center;
+  gap: 0.35rem;
+}
+
+.install-meta i {
+  color: var(--primary-dark);
+}
+
+/* ============================================================
+   Subpage Grids & Feature Blocks
+   ============================================================ */
+.stat-grid {
+  display: grid;
+  gap: 1.5rem;
+  grid-template-columns: repeat(auto-fit, minmax(180px, 1fr));
+}
+
+.stat-card {
+  background: var(--surface);
+  border: 1px solid rgba(148, 163, 184, 0.25);
+  border-radius: 1.25rem;
+  padding: 1.75rem;
+  box-shadow: var(--shadow-soft);
+  display: grid;
+  gap: 0.5rem;
+}
+
+.stat-card .stat-label {
+  color: var(--base-600);
+  font-size: 0.9rem;
+  text-transform: uppercase;
+  letter-spacing: 0.1em;
+}
+
+.feature-grid {
+  display: grid;
+  gap: 2rem;
+  grid-template-columns: repeat(auto-fit, minmax(260px, 1fr));
+}
+
+.feature-card {
+  background: var(--surface);
+  border-radius: 1.25rem;
+  border: 1px solid rgba(148, 163, 184, 0.25);
+  padding: 2rem;
+  display: grid;
+  gap: 1rem;
+  box-shadow: var(--shadow-soft);
+}
+
+.feature-card i {
+  font-size: 1.85rem;
+  color: var(--accent-blue-main);
+}
+
+.list-check {
+  list-style: none;
+  padding: 0;
+  margin: 0;
+  display: grid;
+  gap: 0.75rem;
+}
+
+.list-check li {
+  display: flex;
+  align-items: flex-start;
+  gap: 0.75rem;
+  color: var(--base-600);
+  font-weight: 500;
+}
+
+.list-check i {
+  color: var(--accent-blue-main);
+  font-size: 1.1rem;
+  margin-top: 0.2rem;
+}
+
+.timeline {
+  position: relative;
+  display: grid;
+  gap: 1.5rem;
+  margin: 0;
+  padding: 0 0 0 1.75rem;
+  list-style: none;
+}
+
+.timeline::before {
+  content: '';
+  position: absolute;
+  top: 0.35rem;
+  bottom: 0.35rem;
+  left: 0.55rem;
+  width: 2px;
+  background: linear-gradient(to bottom, rgba(59, 130, 246, 0.45), rgba(15, 23, 42, 0.25));
+}
+
+.timeline li {
+  position: relative;
+  background: var(--surface);
+  border-radius: 1rem;
+  padding: 1.5rem;
+  box-shadow: var(--shadow-soft);
+  border: 1px solid rgba(148, 163, 184, 0.18);
+}
+
+.timeline li::before {
+  content: '';
+  position: absolute;
+  width: 12px;
+  height: 12px;
+  border-radius: 50%;
+  background: var(--accent-blue-main);
+  border: 3px solid var(--surface);
+  left: -1.15rem;
+  top: 1.5rem;
+  box-shadow: 0 0 0 4px rgba(59, 130, 246, 0.18);
+}
+
+.faq-grid {
+  display: grid;
+  gap: 1rem;
+}
+
+.faq-item {
+  border-radius: 1rem;
+  padding: 1.5rem;
+  background: var(--surface);
+  border: 1px solid rgba(148, 163, 184, 0.2);
+  box-shadow: var(--shadow-soft);
+}
+
+.cta-panel {
+  background: linear-gradient(135deg, rgba(30, 64, 175, 0.92), rgba(14, 116, 144, 0.88));
+  color: var(--surface);
+  padding: 3rem;
+  border-radius: 1.75rem;
+  box-shadow: 0 24px 70px -35px rgba(15, 23, 42, 0.6);
+  display: grid;
+  gap: 1.25rem;
+  align-items: center;
+}
+
+.cta-panel .cta-actions {
+  display: flex;
+  flex-wrap: wrap;
+  gap: 1rem;
+}
+
+.resource-grid {
+  display: grid;
+  gap: 1.5rem;
+  grid-template-columns: repeat(auto-fit, minmax(240px, 1fr));
+}
+
+.resource-card {
+  background: var(--surface);
+  border-radius: 1rem;
+  padding: 1.5rem;
+  border: 1px solid rgba(148, 163, 184, 0.2);
+  box-shadow: var(--shadow-soft);
+  display: grid;
+  gap: 0.75rem;
+}
+
+.tag {
+  display: inline-flex;
+  align-items: center;
+  gap: 0.35rem;
+  padding: 0.35rem 0.75rem;
+  border-radius: 999px;
+  font-size: 0.75rem;
+  text-transform: uppercase;
+  letter-spacing: 0.08em;
+  background: rgba(59, 130, 246, 0.12);
+  color: var(--accent-blue-dark);
+  font-weight: 600;
+}
+
+.contact-grid {
+  display: grid;
+  gap: 2rem;
+}
+
+@media (min-width: 880px) {
+  .contact-grid {
+    grid-template-columns: minmax(0, 1fr) minmax(0, 1fr);
+  }
+}
+
+.contact-card {
+  background: var(--surface);
+  border-radius: 1.25rem;
+  border: 1px solid rgba(148, 163, 184, 0.25);
+  padding: 2rem;
+  box-shadow: var(--shadow-soft);
+}
+
+.contact-card h3 {
+  margin-top: 0;
+}
+
+.media-frame {
+  position: relative;
+  padding-top: 62%;
+  border-radius: 1.25rem;
+  overflow: hidden;
+  box-shadow: var(--shadow-soft);
+}
+
+.media-frame img,
+.media-frame iframe {
+  position: absolute;
+  inset: 0;
+  width: 100%;
+  height: 100%;
+  object-fit: cover;
+  border: 0;
+}
+
+.highlight-banner {
+  background: var(--primary-bg);
+  border: 1px solid rgba(250, 204, 21, 0.35);
+  color: var(--base-800);
+  padding: 1.5rem;
+  border-radius: 1.25rem;
+  display: grid;
+  gap: 0.5rem;
+  box-shadow: 0 18px 40px -38px rgba(234, 179, 8, 0.8);
+}
+
+.team-grid {
+  display: grid;
+  gap: 2rem;
+  grid-template-columns: repeat(auto-fit, minmax(220px, 1fr));
+}
+
+.team-card {
+  background: var(--surface);
+  border-radius: 1.25rem;
+  padding: 1.5rem;
+  border: 1px solid rgba(148, 163, 184, 0.2);
+  box-shadow: var(--shadow-soft);
+  text-align: center;
+  display: grid;
+  gap: 0.75rem;
+}
+
+.team-card img {
+  width: 110px;
+  height: 110px;
+  border-radius: 50%;
+  object-fit: cover;
+  margin: 0 auto;
+  box-shadow: 0 12px 30px -18px rgba(15, 23, 42, 0.6);
+}
+
+.table-wrapper {
+  overflow-x: auto;
+  border-radius: 1rem;
+  border: 1px solid rgba(148, 163, 184, 0.25);
+  box-shadow: var(--shadow-soft);
+}
+
+.table-wrapper table {
+  width: 100%;
+  border-collapse: collapse;
+  background: var(--surface);
+}
+
+.table-wrapper th,
+.table-wrapper td {
+  padding: 0.85rem 1rem;
+  text-align: left;
+}
+
+.table-wrapper thead {
+  background: var(--primary-main);
+  color: var(--base-900);
+}
+
+.table-wrapper tbody tr:nth-child(even) {
+  background: rgba(148, 163, 184, 0.08);
+}
+
+.badge-inline {
+  display: inline-flex;
+  align-items: center;
+  gap: 0.4rem;
+  background: rgba(15, 23, 42, 0.08);
+  padding: 0.35rem 0.75rem;
+  border-radius: 999px;
+  font-size: 0.75rem;
+  font-weight: 600;
+  letter-spacing: 0.08em;
+  text-transform: uppercase;
+}
+
+.quote-list {
+  display: grid;
+  gap: 1rem;
+  margin: 0;
+  padding: 0;
+  list-style: none;
+}
+
+.quote-list li {
+  display: flex;
+  gap: 0.75rem;
+  align-items: flex-start;
+  color: var(--base-600);
+}
+
+.quote-list i {
+  color: var(--accent-blue-main);
+  margin-top: 0.25rem;
+}
+
+.sr-only {
+  position: absolute;
+  width: 1px;
+  height: 1px;
+  padding: 0;
+  margin: -1px;
+  overflow: hidden;
+  clip: rect(0, 0, 0, 0);
+  white-space: nowrap;
+  border: 0;
+}
+
+/* ============================================================
+   Blog Layout Enhancements
+   ============================================================ */
+.tag-cloud {
+  display: flex;
+  flex-wrap: wrap;
+  gap: 0.65rem;
+}
+
+.tag-chip {
+  display: inline-flex;
+  align-items: center;
+  gap: 0.4rem;
+  padding: 0.4rem 0.9rem;
+  border-radius: 999px;
+  border: 1px solid rgba(148, 163, 184, 0.35);
+  background: rgba(148, 163, 184, 0.12);
+  font-size: 0.85rem;
+  font-weight: 600;
+}
+
+.blog-grid {
+  display: grid;
+  gap: 2rem;
+  grid-template-columns: repeat(auto-fit, minmax(260px, 1fr));
+}
+
+.blog-card {
+  background: var(--surface);
+  border-radius: 1.25rem;
+  overflow: hidden;
+  border: 1px solid rgba(148, 163, 184, 0.18);
+  box-shadow: var(--shadow-soft);
+  display: flex;
+  flex-direction: column;
+  transition: transform 0.2s ease, box-shadow 0.2s ease;
+}
+
+.blog-card:hover {
+  transform: translateY(-6px);
+  box-shadow: 0 18px 45px -30px rgba(15, 23, 42, 0.35);
+}
+
+.blog-card img {
+  width: 100%;
+  height: 200px;
+  object-fit: cover;
+}
+
+.blog-card-body {
+  padding: 1.5rem;
+  display: grid;
+  gap: 0.75rem;
+}
+
+.blog-card-meta {
+  font-size: 0.85rem;
+  letter-spacing: 0.08em;
+  text-transform: uppercase;
+  color: var(--accent-blue-dark);
+  font-weight: 600;
+}
+
+.newsletter-panel {
+  border-radius: 1.5rem;
+  padding: 2.25rem;
+  background: linear-gradient(135deg, rgba(59, 130, 246, 0.12), rgba(59, 130, 246, 0.35));
+  box-shadow: var(--shadow-soft);
+  display: grid;
+  gap: 1rem;
+}
+
+.newsletter-panel form {
+  display: grid;
+  gap: 0.75rem;
+}
+
+.newsletter-panel input[type="email"] {
+  padding: 0.85rem 1rem;
+  border-radius: 0.85rem;
+  border: 1px solid rgba(148, 163, 184, 0.4);
+  font-size: 1rem;
+}
+
+/* ============================================================
+   Forms & Contact Layout
+   ============================================================ */
+.form-card {
+  background: var(--surface);
+  border-radius: 1.25rem;
+  padding: 2.25rem;
+  box-shadow: var(--shadow-soft);
+  border: 1px solid rgba(148, 163, 184, 0.22);
+  display: grid;
+  gap: 1.25rem;
+}
+
+.form-grid {
+  display: grid;
+  gap: 1rem;
+}
+
+.form-grid.cols-2 {
+  grid-template-columns: repeat(2, minmax(0, 1fr));
+}
+
+@media (max-width: 768px) {
+  .form-grid.cols-2 {
+    grid-template-columns: 1fr;
+  }
+}
+
+.form-group {
+  display: grid;
+  gap: 0.4rem;
+}
+
+.form-group label {
+  font-weight: 600;
+  color: var(--base-600);
+}
+
+.form-group input,
+.form-group select,
+.form-group textarea {
+  width: 100%;
+  padding: 0.85rem 1rem;
+  border-radius: 0.75rem;
+  border: 1px solid rgba(148, 163, 184, 0.4);
+  font-size: 1rem;
+  transition: border-color 0.2s ease, box-shadow 0.2s ease;
+}
+
+.form-group input:focus,
+.form-group select:focus,
+.form-group textarea:focus {
+  outline: none;
+  border-color: var(--accent-blue-main);
+  box-shadow: 0 0 0 3px rgba(59, 130, 246, 0.18);
+}
+
+.form-helper {
+  font-size: 0.85rem;
+  color: var(--base-500);
+}
+
+.form-error {
+  color: #b91c1c;
+  font-weight: 600;
+}
+
+.is-hidden {
+  display: none !important;
+}
+
+.complaint-layout {
+  display: grid;
+  gap: 2rem;
+  grid-template-columns: minmax(0, 2fr) minmax(0, 1fr);
+  align-items: start;
+}
+
+.support-note {
+  border-radius: 1.25rem;
+  border: 1px solid rgba(148, 163, 184, 0.22);
+  background: linear-gradient(135deg, rgba(20, 83, 45, 0.08), rgba(59, 130, 246, 0.12));
+  padding: 2rem;
+  box-shadow: var(--shadow-soft);
+  display: grid;
+  gap: 0.75rem;
+  color: var(--base-700);
+}
+
+.complaint-actions {
+  display: flex;
+  flex-wrap: wrap;
+  gap: 1rem;
+  align-items: center;
+}
+
+.complaint-actions .btn i {
+  margin-right: 0.4rem;
+}
+
+.issue-grid {
+  display: flex;
+  flex-wrap: wrap;
+  gap: 0.75rem;
+}
+
+.issue-chip {
+  display: inline-flex;
+  align-items: center;
+  gap: 0.5rem;
+  padding: 0.65rem 1rem;
+  border-radius: 999px;
+  border: 1px solid rgba(148, 163, 184, 0.4);
+  background: rgba(148, 163, 184, 0.12);
+  font-weight: 600;
+  font-size: 0.95rem;
+  cursor: pointer;
+  transition: border-color 0.2s ease, background 0.2s ease;
+}
+
+.issue-chip input {
+  accent-color: #14532d;
+}
+
+.issue-chip:hover,
+.issue-chip:focus-within {
+  border-color: var(--accent-blue-main);
+  background: rgba(59, 130, 246, 0.15);
+}
+
+@media (max-width: 900px) {
+  .complaint-layout {
+    grid-template-columns: 1fr;
+  }
+}
+
+.contact-detail-card {
+  background: var(--surface);
+  border-radius: 1.25rem;
+  padding: 2rem;
+  border: 1px solid rgba(148, 163, 184, 0.22);
+  box-shadow: var(--shadow-soft);
+  display: grid;
+  gap: 1.25rem;
+}
+
+.contact-detail-item {
+  display: flex;
+  gap: 1rem;
+  align-items: flex-start;
+}
+
+.contact-detail-icon {
+  width: 48px;
+  height: 48px;
+  border-radius: 1rem;
+  background: rgba(59, 130, 246, 0.12);
+  color: var(--accent-blue-main);
+  display: inline-flex;
+  align-items: center;
+  justify-content: center;
+  font-size: 1.4rem;
+}
+
+/* ============================================================
+   Journey Steps
+   ============================================================ */
+.journey-step {
+  text-align: center;
+  padding: 2rem 1.5rem;
+  background: linear-gradient(180deg, rgba(59, 130, 246, 0.08), rgba(59, 130, 246, 0));
+  border-radius: var(--radius-card);
+  border: 1px solid rgba(148, 163, 184, 0.2);
+  box-shadow: 0 14px 30px rgba(15, 23, 42, 0.08);
+}
+
+.step-icon {
+  width: 4.5rem;
+  height: 4.5rem;
+  border-radius: 50%;
+  background: linear-gradient(135deg, var(--accent-blue-main), var(--accent-blue-dark));
+  color: var(--surface);
+  display: inline-flex;
+  align-items: center;
+  justify-content: center;
+  font-size: 1.85rem;
+  font-weight: 700;
+  margin-bottom: 1rem;
+  border: 4px solid var(--surface);
+  box-shadow: 0 10px 24px rgba(59, 130, 246, 0.35);
+}
+
+/* ============================================================
+   Testimonials / Projects
+   ============================================================ */
+.testimonial-grid {
+  display: grid;
+  gap: 1.75rem;
+  grid-template-columns: repeat(auto-fit, minmax(260px, 1fr));
+}
+
+.testimonial-card {
+  background: var(--surface);
+  border-radius: var(--radius-card);
+  padding: 2rem;
+  border-left: 6px solid var(--primary-main);
+  box-shadow: var(--shadow-soft);
+}
+
+.quote-text {
+  font-style: italic;
+  color: var(--base-600);
+  margin-bottom: 1.25rem;
+  min-height: 90px;
+}
+
+.author-name {
+  font-weight: 700;
+  color: var(--base-900);
+}
+
+.author-title {
+  font-size: 0.95rem;
+  color: var(--base-600);
+}
+
+.testimonial-card .author {
+  display: flex;
+  align-items: center;
+  gap: 1rem;
+}
+
+.testimonial-card .author-avatar {
+  width: 64px;
+  height: 64px;
+  border-radius: 50%;
+  object-fit: cover;
+  box-shadow: var(--shadow-soft);
+  border: 2px solid rgba(148, 163, 184, 0.25);
+}
+
+.testimonial-card .author-info {
+  display: grid;
+  gap: 0.25rem;
+}
+
+/* ============================================================
+   Impact + Media Sections
+   ============================================================ */
+.impact-section {
+  background: linear-gradient(180deg, var(--alt-surface), #f4f6fb);
+}
+
+.impact-layout {
+  display: grid;
+  gap: 2.5rem;
+  grid-template-columns: minmax(0, 0.9fr) minmax(0, 1.1fr);
+  align-items: start;
+}
+
+.impact-summary h2 {
+  margin-bottom: 1rem;
+}
+
+.impact-summary p {
+  color: var(--base-600);
+}
+
+.impact-list {
+  list-style: none;
+  padding: 0;
+  margin: 2rem 0 0;
+  display: grid;
+  gap: 0.75rem;
+}
+
+.impact-list li {
+  display: flex;
+  align-items: center;
+  gap: 0.75rem;
+  font-weight: 500;
+  color: var(--base-600);
+}
+
+.impact-list i {
+  color: var(--accent-blue-main);
+}
+
+.impact-stats {
+  display: grid;
+  gap: 1.5rem;
+  grid-template-columns: repeat(2, minmax(0, 1fr));
+}
+
+.media-section {
+  background: radial-gradient(circle at top left, rgba(59, 130, 246, 0.1), transparent 55%), var(--surface);
+}
+
+.media-grid {
+  display: grid;
+  gap: 1.5rem;
+  grid-template-columns: repeat(auto-fit, minmax(260px, 1fr));
+}
+
+.media-grid iframe {
+  width: 100%;
+  min-height: 220px;
+  border: none;
+  border-radius: 1.25rem;
+  box-shadow: 0 18px 38px -28px rgba(15, 23, 42, 0.45);
+}
+
+/* ============================================================
+   CTA strip
+   ============================================================ */
+.cta-strip {
+  background: linear-gradient(135deg, rgba(59, 130, 246, 0.18), rgba(248, 113, 113, 0.16));
+}
+
+.cta-wrapper {
+  display: flex;
+  align-items: center;
+  justify-content: space-between;
+  gap: 2rem;
+  flex-wrap: wrap;
+}
+
+.cta-text h2 {
+  margin-bottom: 0.5rem;
+}
+
+.cta-text p {
+  margin-bottom: 0;
+  color: var(--base-600);
+  max-width: 620px;
+}
+
+/* ============================================================
+   Contact / CTA Section
+   ============================================================ */
+.contact-section {
+  background: linear-gradient(135deg, var(--accent-blue-dark), var(--primary-dark));
+  color: var(--surface);
+  padding: 4.5rem 0;
+}
+
+.contact-section .head h2 {
+  color: var(--surface);
+}
+
+.contact-section .head p {
+  color: var(--primary-light);
+}
+
+.contact-card {
+  background: rgba(255, 255, 255, 0.08);
+  border-radius: var(--radius-card);
+  padding: 2.5rem;
+  border: 1px solid rgba(255, 255, 255, 0.18);
+  box-shadow: 0 18px 40px rgba(15, 23, 42, 0.25);
+  text-align: center;
+}
+
+.contact-card a {
+  color: var(--surface);
+  text-decoration: underline;
+}
+
+.contact-card .btn-secondary {
+  background: #25d366;
+  color: #05361b;
+  box-shadow: 0 16px 30px rgba(37, 211, 102, 0.35);
+}
+
+.form-card {
+  background: var(--surface);
+  border-radius: var(--radius-card);
+  padding: 2.5rem;
+  box-shadow: var(--shadow-card);
+  border: 1px solid rgba(148, 163, 184, 0.2);
+}
+
+.form-group {
+  display: flex;
+  flex-direction: column;
+  gap: 0.45rem;
+  margin-bottom: 1.25rem;
+}
+
+.form-label {
+  font-weight: 600;
+  color: var(--base-700);
+  font-size: 0.95rem;
+}
+
+.form-control,
+select,
+textarea {
+  width: 100%;
+  padding: 0.85rem 1rem;
+  border: 1px solid rgba(148, 163, 184, 0.6);
+  border-radius: 0.85rem;
+  font-size: 1rem;
+  font-family: 'Poppins', sans-serif;
+  transition: border-color 0.2s ease, box-shadow 0.2s ease;
+}
+
+.form-control:focus,
+select:focus,
+textarea:focus {
+  border-color: var(--accent-blue-main);
+  box-shadow: 0 0 0 3px rgba(59, 130, 246, 0.15);
+  outline: none;
+}
+
+.form-alert {
+  display: none;
+  margin-top: 0.75rem;
+  padding: 0.75rem 1rem;
+  border-radius: 0.75rem;
+  font-size: 0.95rem;
+  font-weight: 500;
+  border: 1px solid transparent;
+}
+
+.form-alert.is-visible {
+  display: block;
+}
+
+.form-alert.is-success {
+  background: rgba(22, 163, 74, 0.12);
+  border-color: rgba(22, 163, 74, 0.3);
+  color: #166534;
+}
+
+.form-alert.is-error {
+  background: rgba(220, 38, 38, 0.12);
+  border-color: rgba(220, 38, 38, 0.3);
+  color: #b91c1c;
+}
+
+/* ============================================================
+   Auth / Portal Pages
+   ============================================================ */
+body.auth-page {
+  background: var(--primary-bg);
+}
+
+.auth-wrapper {
+  min-height: calc(100vh - 160px);
+  display: flex;
+  align-items: center;
+  justify-content: center;
+  padding: 4rem 1.5rem;
+}
+
+.auth-card {
+  max-width: 420px;
+  width: 100%;
+  background: var(--surface);
+  border-radius: var(--radius-card);
+  padding: 3rem 2.75rem;
+  border: 1px solid rgba(251, 191, 36, 0.5);
+  box-shadow: var(--shadow-card);
+  text-align: center;
+}
+
+.auth-card p {
+  color: var(--base-600);
+}
+
+.auth-actions {
+  margin-top: 1.75rem;
+}
+
+/* ============================================================
+   Footer
+   ============================================================ */
+.site-footer {
+  background: var(--base-900);
+  color: rgba(255, 255, 255, 0.82);
+  padding: 4rem 0 2.5rem;
+}
+
+.footer-content {
+  display: grid;
+  grid-template-columns: 2fr 1fr 1fr;
+  gap: 2.5rem;
+}
+
+.footer-brand {
+  display: flex;
+  align-items: center;
+  gap: 0.75rem;
+  margin-bottom: 1rem;
+}
+
+.footer-brand .brand-logo-em {
+  filter: brightness(0) invert(1);
+}
+
+.footer-brand .brand-text {
+  color: var(--surface);
+}
+
+.footer-links {
+  list-style: none;
+  padding: 0;
+  margin: 0;
+  display: flex;
+  flex-direction: column;
+  gap: 0.75rem;
+}
+
+.footer-links a {
+  color: rgba(255, 255, 255, 0.7);
+  font-size: 0.95rem;
+}
+
+.footer-links a:hover,
+.footer-links a:focus-visible {
+  color: var(--primary-main);
+}
+
+.footer-social {
+  display: flex;
+  gap: 0.75rem;
+  font-size: 1.25rem;
+}
+
+.footer-social a {
+  display: inline-flex;
+  align-items: center;
+  justify-content: center;
+  width: 2.5rem;
+  height: 2.5rem;
+  border-radius: 50%;
+  background: rgba(255, 255, 255, 0.12);
+  color: var(--surface);
+}
+
+.footer-social a:hover,
+.footer-social a:focus-visible {
+  background: rgba(251, 191, 36, 0.2);
+  color: var(--primary-main);
+}
+
+.footer-bottom {
+  border-top: 1px solid rgba(255, 255, 255, 0.12);
+  padding-top: 1.5rem;
+  margin-top: 3rem;
+  text-align: center;
+  font-size: 0.85rem;
+  color: rgba(255, 255, 255, 0.65);
+}
+
+/* ============================================================
+   Festival theming helpers
+   ============================================================ */
+.festival-banner {
+  position: relative;
+  text-align: center;
+  padding: 0.75rem 1rem;
+  font-weight: 600;
+  background: var(--festival-banner-bg);
+  color: var(--festival-banner-color);
+  box-shadow: var(--festival-banner-glow);
+  display: none;
+}
+
+.festival-banner[hidden] {
+  display: none;
+}
+
+body[data-festival-theme] .festival-banner {
+  display: block;
+}
+
+body[data-festival-theme] .hero::before {
+  opacity: 0.45;
+}
+
+body[data-festival-theme] .hero-highlight {
+  background: rgba(255, 255, 255, 0.2);
+  box-shadow: 0 12px 30px -20px var(--festival-highlight);
+}
+
+.festival-switcher {
+  position: fixed;
+  bottom: 1.5rem;
+  right: 1.5rem;
+  z-index: 1000;
+  background: rgba(15, 23, 42, 0.92);
+  color: #f8fafc;
+  padding: 1rem 1.25rem;
+  border-radius: 1rem;
+  box-shadow: 0 18px 36px -28px rgba(15, 23, 42, 0.75);
+  width: 260px;
+  transform: translateY(160%);
+  transition: transform 0.25s ease;
+}
+
+.festival-switcher[data-open="true"] {
+  transform: translateY(0);
+}
+
+.festival-switcher header {
+  display: flex;
+  align-items: center;
+  justify-content: space-between;
+  gap: 0.75rem;
+  margin-bottom: 0.75rem;
+}
+
+.festival-switcher button {
+  background: transparent;
+  border: none;
+  color: inherit;
+  cursor: pointer;
+}
+
+.festival-switcher label {
+  font-size: 0.85rem;
+  color: rgba(226, 232, 240, 0.85);
+}
+
+.festival-switcher select {
+  width: 100%;
+  margin-top: 0.35rem;
+  border-radius: 0.75rem;
+  padding: 0.65rem 0.75rem;
+  border: 1px solid rgba(148, 163, 184, 0.3);
+  font-size: 0.95rem;
+  background: rgba(15, 23, 42, 0.65);
+  color: #f8fafc;
+}
+
+.festival-switcher .festival-actions {
+  margin-top: 0.85rem;
+  display: flex;
+  justify-content: space-between;
+  gap: 0.5rem;
+}
+
+.festival-switcher .festival-actions button {
+  flex: 1;
+  background: rgba(59, 130, 246, 0.18);
+  border-radius: 0.75rem;
+  padding: 0.55rem 0.65rem;
+  border: 1px solid rgba(59, 130, 246, 0.35);
+  font-weight: 600;
+}
+
+.festival-switcher .festival-actions button:hover {
+  background: rgba(59, 130, 246, 0.28);
+}
+
+.festival-launcher {
+  position: fixed;
+  bottom: 1.5rem;
+  right: 1.5rem;
+  z-index: 990;
+  display: inline-flex;
+  align-items: center;
+  gap: 0.5rem;
+  padding: 0.65rem 1.1rem;
+  border-radius: 999px;
+  border: none;
+  background: var(--primary-main);
+  color: #0f172a;
+  font-weight: 600;
+  cursor: pointer;
+  box-shadow: 0 20px 45px -30px rgba(15, 23, 42, 0.65);
+  transition: transform 0.2s ease, box-shadow 0.2s ease;
+}
+
+.festival-launcher:hover {
+  transform: translateY(-2px);
+  box-shadow: 0 28px 55px -30px rgba(15, 23, 42, 0.7);
+}
+
+.festival-launcher i {
+  color: currentColor;
+}
+
+/* ============================================================
+   Strategic capability showcase & case studies
+   ============================================================ */
+.capability-grid {
+  display: grid;
+  grid-template-columns: repeat(auto-fit, minmax(240px, 1fr));
+  gap: 1.5rem;
+}
+
+.capability-card {
+  display: flex;
+  flex-direction: column;
+  gap: 0.75rem;
+  background: var(--surface);
+  border: 1px solid rgba(15, 23, 42, 0.08);
+  border-radius: 1rem;
+  padding: 1.75rem;
+  transition: transform 0.2s ease, box-shadow 0.2s ease;
+  text-decoration: none;
+  color: inherit;
+}
+
+.capability-card:hover {
+  transform: translateY(-4px);
+  box-shadow: 0 20px 45px -25px rgba(15, 23, 42, 0.35);
+}
+
+.capability-card--accent {
+  background: linear-gradient(135deg, rgba(59, 130, 246, 0.1), rgba(2, 132, 199, 0.12));
+  border-color: rgba(59, 130, 246, 0.25);
+}
+
+.capability-kicker {
+  font-size: 0.8rem;
+  font-weight: 600;
+  letter-spacing: 0.08em;
+  text-transform: uppercase;
+  color: var(--primary-main);
+}
+
+.capability-card h3 {
+  font-size: 1.15rem;
+  line-height: 1.4;
+}
+
+.capability-link {
+  margin-top: auto;
+  font-weight: 600;
+  color: var(--primary-dark);
+  display: inline-flex;
+  align-items: center;
+  gap: 0.35rem;
+}
+
+.case-study-grid .install-card {
+  border: 1px solid rgba(15, 23, 42, 0.08);
+  box-shadow: none;
+}
+
+.install-points {
+  margin: 0.85rem 0 1rem;
+  padding-left: 1.1rem;
+  color: var(--base-600);
+}
+
+.install-points li {
+  margin-bottom: 0.35rem;
+  font-size: 0.95rem;
+}
+
+.btn-small {
+  display: inline-flex;
+  align-items: center;
+  gap: 0.35rem;
+  padding: 0.55rem 1rem;
+  font-size: 0.95rem;
+}
+
+/* ============================================================
+   FAQ styles
+   ============================================================ */
+.faq-list {
+  display: grid;
+  gap: 1rem;
+}
+
+.faq-list details {
+  background: var(--surface);
+  border-radius: 0.75rem;
+  border: 1px solid rgba(15, 23, 42, 0.08);
+  padding: 1.25rem 1.5rem;
+}
+
+.faq-list summary {
+  font-weight: 600;
+  cursor: pointer;
+  display: flex;
+  align-items: center;
+  gap: 0.75rem;
+}
+
+.faq-list summary::-webkit-details-marker {
+  display: none;
+}
+
+.faq-body {
+  margin-top: 0.75rem;
+  color: var(--base-600);
+}
+
+.faq-body ul {
+  margin: 0.75rem 0 0;
+  padding-left: 1.15rem;
+}
+
+.faq-body li {
+  margin-bottom: 0.35rem;
+}
+
+/* ============================================================
+   Footer trust badges
+   ============================================================ */
+.footer-trust {
+  background: #0f172a;
+  color: #e2e8f0;
+  padding: 1.75rem 0;
+}
+
+.footer-trust h4 {
+  margin-bottom: 1rem;
+  font-size: 1.1rem;
+}
+
+.trust-badges {
+  list-style: none;
+  display: grid;
+  grid-template-columns: repeat(auto-fit, minmax(180px, 1fr));
+  gap: 1rem;
+  margin: 0;
+  padding: 0;
+}
+
+.trust-badges li {
+  display: flex;
+  align-items: flex-start;
+  gap: 0.65rem;
+  font-size: 0.95rem;
+}
+
+.badge-icon {
+  display: inline-flex;
+  width: 2rem;
+  height: 2rem;
+  align-items: center;
+  justify-content: center;
+  border-radius: 999px;
+  background: rgba(148, 163, 184, 0.2);
+  color: #38bdf8;
+}
+
+.badge-text {
+  line-height: 1.4;
+}
+
+/* ============================================================
+   Responsive Behaviour
+   ============================================================ */
+@media (max-width: 1080px) {
+  .global-header .header-inner {
+    gap: 1rem;
+  }
+  .global-header .nav-desktop {
+    flex-basis: 100%;
+    justify-content: center;
+    order: 3;
+  }
+  .nav-actions {
+    gap: 0.6rem;
+    order: 4;
+    width: 100%;
+    justify-content: flex-end;
+  }
+  .grid.cols-4 { grid-template-columns: repeat(2, minmax(0, 1fr)); }
+  .grid.cols-3 { grid-template-columns: repeat(2, minmax(0, 1fr)); }
+  .hero-grid { grid-template-columns: 1fr; }
+  .hero-actions { justify-content: center; }
+  .hero-assurance { grid-template-columns: repeat(3, minmax(0, 1fr)); }
+  .impact-layout { grid-template-columns: 1fr; }
+  .impact-stats { grid-template-columns: repeat(2, minmax(0, 1fr)); }
+}
+
+@media (max-width: 920px) {
+  .nav-desktop { display: none; }
+  .menu-btn { display: inline-flex; }
+  .nav-actions {
+    display: none;
+  }
+
+  .grid.cols-4,
+  .grid.cols-3 { grid-template-columns: repeat(2, minmax(0, 1fr)); }
+
+  .journey-flow { grid-template-columns: repeat(2, minmax(0, 1fr)); }
+  .hero-mini-gallery { grid-template-columns: 1fr; }
+  .trust-grid { grid-template-columns: repeat(2, minmax(0, 1fr)); }
+  .solutions-grid { grid-template-columns: repeat(2, minmax(0, 1fr)); }
+
+  .contact-section .grid.cols-2 {
+    grid-template-columns: 1fr;
+  }
+
+  .footer-content {
+    grid-template-columns: repeat(2, minmax(0, 1fr));
+  }
+
+  .hero {
+    padding: 5.5rem 1.25rem 4.5rem;
+  }
+
+  .festival-switcher {
+    right: 1rem;
+  }
+
+  .festival-launcher {
+    right: 1rem;
+  }
+}
+
+@media (max-width: 768px) {
+  .section {
+    padding: 3.75rem 0;
+  }
+
+  .global-header .header-inner {
+    gap: 0.75rem;
+  }
+
+  .quick-access-overlay.is-visible {
+    justify-content: center;
+    align-items: flex-end;
+  }
+
+  .quick-access-panel {
+    width: 100%;
+    max-width: none;
+    border-radius: 1.25rem 1.25rem 0 0;
+    transform: translateY(100%);
+    box-shadow: 0 -18px 40px -30px rgba(15, 23, 42, 0.45);
+    padding: 1.5rem 1.25rem;
+    max-height: calc(100vh - 2rem);
+  }
+
+  .quick-access-overlay.is-visible .quick-access-panel {
+    transform: translateY(0);
+  }
+
+  .knowledge-subscribe {
+    padding: 2rem 1.5rem;
+  }
+
+  .knowledge-card-media img {
+    height: 180px;
+  }
+
+  .case-media img,
+  .case-media iframe {
+    height: 200px;
+  }
+
+  .grid.cols-4,
+  .grid.cols-3,
+  .grid.cols-2 {
+    grid-template-columns: 1fr;
+  }
+
+  .hero-title {
+    font-size: clamp(2rem, 8vw, 2.8rem);
+  }
+
+  .hero-sub {
+    font-size: 1.05rem;
+  }
+
+  .hero-assurance {
+    grid-template-columns: repeat(2, minmax(0, 1fr));
+  }
+
+  .video-placeholder {
+    padding: 1.75rem 1.5rem;
+  }
+
+  .footer-content {
+    grid-template-columns: 1fr;
+  }
+
+  .site-header .container {
+    padding: 0.85rem 1.25rem;
+  }
+
+  .brand-logo-em {
+    height: 2rem;
+  }
+
+  .brand-text {
+    font-size: 1.25rem;
+  }
+
+  .hero-media-main figcaption {
+    position: static;
+    margin-top: 0.75rem;
+    display: inline-block;
+  }
+
+  .hero-media-bubble {
+    position: static;
+    margin-top: 1rem;
+    align-self: flex-end;
+  }
+
+  .impact-stats { grid-template-columns: 1fr; }
+
+  .cta-wrapper {
+    flex-direction: column;
+    align-items: flex-start;
+  }
+
+  .festival-switcher {
+    right: 1rem;
+    left: 1rem;
+    width: auto;
+  }
+
+  .festival-launcher {
+    right: 1rem;
+    bottom: 1rem;
+  }
+}
+
+@media (max-width: 520px) {
+  .hero-actions {
+    flex-direction: column;
+  }
+
+  .hero-highlight {
+    font-size: 0.95rem;
+  }
+
+  .hero-assurance {
+    grid-template-columns: 1fr;
+  }
+
+  .trust-grid,
+  .solutions-grid,
+  .media-grid {
+    grid-template-columns: 1fr;
+  }
+
+  .journey-flow {
+    grid-template-columns: 1fr;
+  }
+
+  .journey-step {
+    text-align: left;
+    padding: 1.75rem 1.5rem;
+  }
+
+  .journey-step .step-icon {
+    margin-bottom: 0.75rem;
+  }
+
+  .contact-card {
+    padding: 2rem 1.5rem;
+  }
+
+  .form-card {
+    padding: 2rem 1.5rem;
+  }
+
+  .festival-launcher {
+    left: 1rem;
+    right: auto;
+  }
+}
+
+@media (min-width: 1180px) {
+  .global-header .header-inner {
+    flex-wrap: nowrap;
+  }
+  .global-header .nav-desktop {
+    flex: 1 1 auto;
+    order: 1;
+  }
+  .nav-actions {
+    order: 2;
+    margin-left: auto;
+    padding-left: clamp(1.25rem, 3vw, 2.5rem);
+  }
+}
+
+@media (min-width: 921px) and (max-width: 1180px) {
+  .global-header .nav-desktop {
+    justify-content: flex-start;
+  }
+  .nav-desktop .nav-link {
+    padding: 0.3rem 0.6rem;
+    font-size: 0.95rem;
+  }
+}